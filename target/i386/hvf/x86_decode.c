/*
 * Copyright (C) 2016 Veertu Inc,
 * Copyright (C) 2017 Google Inc,
 *
 * This program is free software; you can redistribute it and/or
 * modify it under the terms of the GNU Lesser General Public
 * License as published by the Free Software Foundation; either
 * version 2 of the License, or (at your option) any later version.
 *
 * This program is distributed in the hope that it will be useful,
 * but WITHOUT ANY WARRANTY; without even the implied warranty of
 * MERCHANTABILITY or FITNESS FOR A PARTICULAR PURPOSE.  See the GNU
 * Lesser General Public License for more details.
 *
 * You should have received a copy of the GNU Lesser General Public
 * License along with this program; if not, see <http://www.gnu.org/licenses/>.
 */

#include "qemu/osdep.h"

#include "qemu-common.h"
#include "panic.h"
#include "x86_decode.h"
#include "vmx.h"
#include "x86_mmu.h"
#include "x86_descr.h"

#define OPCODE_ESCAPE   0xf

static void decode_invalid(CPUX86State *env, struct x86_decode *decode)
{
    printf("%llx: failed to decode instruction ", env->hvf_emul->fetch_rip -
           decode->len);
    for (int i = 0; i < decode->opcode_len; i++) {
        printf("%x ", decode->opcode[i]);
    }
    printf("\n");
    VM_PANIC("decoder failed\n");
}

uint64_t sign(uint64_t val, int size)
{
    switch (size) {
    case 1:
        val = (int8_t)val;
        break;
    case 2:
        val = (int16_t)val;
        break;
    case 4:
        val = (int32_t)val;
        break;
    case 8:
        val = (int64_t)val;
        break;
    default:
        VM_PANIC_EX("%s invalid size %d\n", __func__, size);
        break;
    }
    return val;
}

static inline uint64_t decode_bytes(CPUX86State *env, struct x86_decode *decode,
                                    int size)
{
    target_ulong val = 0;
    
    switch (size) {
    case 1:
    case 2:
    case 4:
    case 8:
        break;
    default:
        VM_PANIC_EX("%s invalid size %d\n", __func__, size);
        break;
    }
    target_ulong va  = linear_rip(ENV_GET_CPU(env), RIP(env)) + decode->len;
    vmx_read_mem(ENV_GET_CPU(env), &val, va, size);
    decode->len += size;
    
    return val;
}

static inline uint8_t decode_byte(CPUX86State *env, struct x86_decode *decode)
{
    return (uint8_t)decode_bytes(env, decode, 1);
}

static inline uint16_t decode_word(CPUX86State *env, struct x86_decode *decode)
{
    return (uint16_t)decode_bytes(env, decode, 2);
}

static inline uint32_t decode_dword(CPUX86State *env, struct x86_decode *decode)
{
    return (uint32_t)decode_bytes(env, decode, 4);
}

static inline uint64_t decode_qword(CPUX86State *env, struct x86_decode *decode)
{
    return decode_bytes(env, decode, 8);
}

static void decode_modrm_rm(CPUX86State *env, struct x86_decode *decode,
                            struct x86_decode_op *op)
{
    op->type = X86_VAR_RM;
}

static void decode_modrm_reg(CPUX86State *env, struct x86_decode *decode,
                             struct x86_decode_op *op)
{
    op->type = X86_VAR_REG;
    op->reg = decode->modrm.reg;
<<<<<<< HEAD
    op->ptr = get_reg_ref(env, op->reg, decode->rex.r,
                            decode->rex.unused == 4, decode->operand_size);
=======
    op->ptr = get_reg_ref(env, op->reg, decode->rex.rex, decode->rex.r,
                          decode->operand_size);
>>>>>>> 131b9a05
}

static void decode_rax(CPUX86State *env, struct x86_decode *decode,
                       struct x86_decode_op *op)
{
    op->type = X86_VAR_REG;
    op->reg = R_EAX;
<<<<<<< HEAD
    op->ptr = get_reg_ref(env, op->reg, 0, 0, decode->operand_size);
=======
    op->ptr = get_reg_ref(env, op->reg, decode->rex.rex, 0,
                          decode->operand_size);
>>>>>>> 131b9a05
}

static inline void decode_immediate(CPUX86State *env, struct x86_decode *decode,
                                    struct x86_decode_op *var, int size)
{
    var->type = X86_VAR_IMMEDIATE;
    var->size = size;
    switch (size) {
    case 1:
        var->val = decode_byte(env, decode);
        break;
    case 2:
        var->val = decode_word(env, decode);
        break;
    case 4:
        var->val = decode_dword(env, decode);
        break;
    case 8:
        var->val = decode_qword(env, decode);
        break;
    default:
        VM_PANIC_EX("bad size %d\n", size);
    }
}

static void decode_imm8(CPUX86State *env, struct x86_decode *decode,
                        struct x86_decode_op *op)
{
    decode_immediate(env, decode, op, 1);
    op->type = X86_VAR_IMMEDIATE;
}

static void decode_imm8_signed(CPUX86State *env, struct x86_decode *decode,
                               struct x86_decode_op *op)
{
    decode_immediate(env, decode, op, 1);
    op->val = sign(op->val, 1);
    op->type = X86_VAR_IMMEDIATE;
}

static void decode_imm16(CPUX86State *env, struct x86_decode *decode,
                         struct x86_decode_op *op)
{
    decode_immediate(env, decode, op, 2);
    op->type = X86_VAR_IMMEDIATE;
}


static void decode_imm(CPUX86State *env, struct x86_decode *decode,
                       struct x86_decode_op *op)
{
    if (8 == decode->operand_size) {
        decode_immediate(env, decode, op, 4);
        op->val = sign(op->val, decode->operand_size);
    } else {
        decode_immediate(env, decode, op, decode->operand_size);
    }
    op->type = X86_VAR_IMMEDIATE;
}

static void decode_imm_signed(CPUX86State *env, struct x86_decode *decode,
                              struct x86_decode_op *op)
{
    decode_immediate(env, decode, op, decode->operand_size);
    op->val = sign(op->val, decode->operand_size);
    op->type = X86_VAR_IMMEDIATE;
}

static void decode_imm_1(CPUX86State *env, struct x86_decode *decode,
                         struct x86_decode_op *op)
{
    op->type = X86_VAR_IMMEDIATE;
    op->val = 1;
}

static void decode_imm_0(CPUX86State *env, struct x86_decode *decode,
                         struct x86_decode_op *op)
{
    op->type = X86_VAR_IMMEDIATE;
    op->val = 0;
}


static void decode_pushseg(CPUX86State *env, struct x86_decode *decode)
{
    uint8_t op = (decode->opcode_len > 1) ? decode->opcode[1] : decode->opcode[0];
    
    decode->op[0].type = X86_VAR_REG;
    switch (op) {
    case 0xe:
        decode->op[0].reg = R_CS;
        break;
    case 0x16:
        decode->op[0].reg = R_SS;
        break;
    case 0x1e:
        decode->op[0].reg = R_DS;
        break;
    case 0x06:
        decode->op[0].reg = R_ES;
        break;
    case 0xa0:
        decode->op[0].reg = R_FS;
        break;
    case 0xa8:
        decode->op[0].reg = R_GS;
        break;
    }
}

static void decode_popseg(CPUX86State *env, struct x86_decode *decode)
{
    uint8_t op = (decode->opcode_len > 1) ? decode->opcode[1] : decode->opcode[0];
    
    decode->op[0].type = X86_VAR_REG;
    switch (op) {
    case 0xf:
        decode->op[0].reg = R_CS;
        break;
    case 0x17:
        decode->op[0].reg = R_SS;
        break;
    case 0x1f:
        decode->op[0].reg = R_DS;
        break;
    case 0x07:
        decode->op[0].reg = R_ES;
        break;
    case 0xa1:
        decode->op[0].reg = R_FS;
        break;
    case 0xa9:
        decode->op[0].reg = R_GS;
        break;
    }
}

static void decode_incgroup(CPUX86State *env, struct x86_decode *decode)
{
    decode->op[0].type = X86_VAR_REG;
    decode->op[0].reg = decode->opcode[0] - 0x40;
<<<<<<< HEAD
    decode->op[0].ptr = get_reg_ref(env, decode->op[0].reg, decode->rex.b,
                                decode->rex.unused == 4, decode->operand_size);
=======
    decode->op[0].ptr = get_reg_ref(env, decode->op[0].reg, decode->rex.rex,
                                    decode->rex.b, decode->operand_size);
>>>>>>> 131b9a05
}

static void decode_decgroup(CPUX86State *env, struct x86_decode *decode)
{
    decode->op[0].type = X86_VAR_REG;
    decode->op[0].reg = decode->opcode[0] - 0x48;
<<<<<<< HEAD
    decode->op[0].ptr = get_reg_ref(env, decode->op[0].reg, decode->rex.b,
                                decode->rex.unused == 4, decode->operand_size);
=======
    decode->op[0].ptr = get_reg_ref(env, decode->op[0].reg, decode->rex.rex,
                                    decode->rex.b, decode->operand_size);
>>>>>>> 131b9a05
}

static void decode_incgroup2(CPUX86State *env, struct x86_decode *decode)
{
    if (!decode->modrm.reg) {
        decode->cmd = X86_DECODE_CMD_INC;
    } else if (1 == decode->modrm.reg) {
        decode->cmd = X86_DECODE_CMD_DEC;
    }
}

static void decode_pushgroup(CPUX86State *env, struct x86_decode *decode)
{
    decode->op[0].type = X86_VAR_REG;
    decode->op[0].reg = decode->opcode[0] - 0x50;
<<<<<<< HEAD
    decode->op[0].ptr = get_reg_ref(env, decode->op[0].reg, decode->rex.b,
                                decode->rex.unused == 4, decode->operand_size);
=======
    decode->op[0].ptr = get_reg_ref(env, decode->op[0].reg, decode->rex.rex,
                                    decode->rex.b, decode->operand_size);
>>>>>>> 131b9a05
}

static void decode_popgroup(CPUX86State *env, struct x86_decode *decode)
{
    decode->op[0].type = X86_VAR_REG;
    decode->op[0].reg = decode->opcode[0] - 0x58;
<<<<<<< HEAD
    decode->op[0].ptr = get_reg_ref(env, decode->op[0].reg, decode->rex.b,
                                decode->rex.unused == 4, decode->operand_size);
=======
    decode->op[0].ptr = get_reg_ref(env, decode->op[0].reg, decode->rex.rex,
                                    decode->rex.b, decode->operand_size);
>>>>>>> 131b9a05
}

static void decode_jxx(CPUX86State *env, struct x86_decode *decode)
{
    decode->displacement = decode_bytes(env, decode, decode->operand_size);
    decode->displacement_size = decode->operand_size;
}

static void decode_farjmp(CPUX86State *env, struct x86_decode *decode)
{
    decode->op[0].type = X86_VAR_IMMEDIATE;
    decode->op[0].val = decode_bytes(env, decode, decode->operand_size);
    decode->displacement = decode_word(env, decode);
}

static void decode_addgroup(CPUX86State *env, struct x86_decode *decode)
{
    enum x86_decode_cmd group[] = {
        X86_DECODE_CMD_ADD,
        X86_DECODE_CMD_OR,
        X86_DECODE_CMD_ADC,
        X86_DECODE_CMD_SBB,
        X86_DECODE_CMD_AND,
        X86_DECODE_CMD_SUB,
        X86_DECODE_CMD_XOR,
        X86_DECODE_CMD_CMP
    };
    decode->cmd = group[decode->modrm.reg];
}

static void decode_rotgroup(CPUX86State *env, struct x86_decode *decode)
{
    enum x86_decode_cmd group[] = {
        X86_DECODE_CMD_ROL,
        X86_DECODE_CMD_ROR,
        X86_DECODE_CMD_RCL,
        X86_DECODE_CMD_RCR,
        X86_DECODE_CMD_SHL,
        X86_DECODE_CMD_SHR,
        X86_DECODE_CMD_SHL,
        X86_DECODE_CMD_SAR
    };
    decode->cmd = group[decode->modrm.reg];
}

static void decode_f7group(CPUX86State *env, struct x86_decode *decode)
{
    enum x86_decode_cmd group[] = {
        X86_DECODE_CMD_TST,
        X86_DECODE_CMD_TST,
        X86_DECODE_CMD_NOT,
        X86_DECODE_CMD_NEG,
        X86_DECODE_CMD_MUL,
        X86_DECODE_CMD_IMUL_1,
        X86_DECODE_CMD_DIV,
        X86_DECODE_CMD_IDIV
    };
    decode->cmd = group[decode->modrm.reg];
    decode_modrm_rm(env, decode, &decode->op[0]);

    switch (decode->modrm.reg) {
    case 0:
    case 1:
        decode_imm(env, decode, &decode->op[1]);
        break;
    case 2:
        break;
    case 3:
        decode->op[1].type = X86_VAR_IMMEDIATE;
        decode->op[1].val = 0;
        break;
    default:
        break;
    }
}

static void decode_xchgroup(CPUX86State *env, struct x86_decode *decode)
{
    decode->op[0].type = X86_VAR_REG;
    decode->op[0].reg = decode->opcode[0] - 0x90;
<<<<<<< HEAD
    decode->op[0].ptr = get_reg_ref(env, decode->op[0].reg, decode->rex.b,
                                decode->rex.unused == 4, decode->operand_size);
=======
    decode->op[0].ptr = get_reg_ref(env, decode->op[0].reg, decode->rex.rex,
                                    decode->rex.b, decode->operand_size);
>>>>>>> 131b9a05
}

static void decode_movgroup(CPUX86State *env, struct x86_decode *decode)
{
    decode->op[0].type = X86_VAR_REG;
    decode->op[0].reg = decode->opcode[0] - 0xb8;
<<<<<<< HEAD
    decode->op[0].ptr = get_reg_ref(env, decode->op[0].reg, decode->rex.b,
                                decode->rex.unused == 4, decode->operand_size);
=======
    decode->op[0].ptr = get_reg_ref(env, decode->op[0].reg, decode->rex.rex,
                                    decode->rex.b, decode->operand_size);
>>>>>>> 131b9a05
    decode_immediate(env, decode, &decode->op[1], decode->operand_size);
}

static void fetch_moffs(CPUX86State *env, struct x86_decode *decode,
                        struct x86_decode_op *op)
{
    op->type = X86_VAR_OFFSET;
    op->ptr = decode_bytes(env, decode, decode->addressing_size);
}

static void decode_movgroup8(CPUX86State *env, struct x86_decode *decode)
{
    decode->op[0].type = X86_VAR_REG;
    decode->op[0].reg = decode->opcode[0] - 0xb0;
<<<<<<< HEAD
    decode->op[0].ptr = get_reg_ref(env, decode->op[0].reg, decode->rex.b,
                                decode->rex.unused == 4, decode->operand_size);
=======
    decode->op[0].ptr = get_reg_ref(env, decode->op[0].reg, decode->rex.rex,
                                    decode->rex.b, decode->operand_size);
>>>>>>> 131b9a05
    decode_immediate(env, decode, &decode->op[1], decode->operand_size);
}

static void decode_rcx(CPUX86State *env, struct x86_decode *decode,
                       struct x86_decode_op *op)
{
    op->type = X86_VAR_REG;
    op->reg = R_ECX;
<<<<<<< HEAD
    op->ptr = get_reg_ref(env, op->reg, decode->rex.b, decode->rex.unused == 4, decode->operand_size);
=======
    op->ptr = get_reg_ref(env, op->reg, decode->rex.rex, decode->rex.b,
                          decode->operand_size);
>>>>>>> 131b9a05
}

struct decode_tbl {
    uint8_t opcode;
    enum x86_decode_cmd cmd;
    uint8_t operand_size;
    bool is_modrm;
    void (*decode_op1)(CPUX86State *env, struct x86_decode *decode,
                       struct x86_decode_op *op1);
    void (*decode_op2)(CPUX86State *env, struct x86_decode *decode,
                       struct x86_decode_op *op2);
    void (*decode_op3)(CPUX86State *env, struct x86_decode *decode,
                       struct x86_decode_op *op3);
    void (*decode_op4)(CPUX86State *env, struct x86_decode *decode,
                       struct x86_decode_op *op4);
    void (*decode_postfix)(CPUX86State *env, struct x86_decode *decode);
    uint32_t flags_mask;
};

struct decode_x87_tbl {
    uint8_t opcode;
    uint8_t modrm_reg;
    uint8_t modrm_mod;
    enum x86_decode_cmd cmd;
    uint8_t operand_size;
    bool rev;
    bool pop;
    void (*decode_op1)(CPUX86State *env, struct x86_decode *decode,
                       struct x86_decode_op *op1);
    void (*decode_op2)(CPUX86State *env, struct x86_decode *decode,
                       struct x86_decode_op *op2);
    void (*decode_postfix)(CPUX86State *env, struct x86_decode *decode);
    uint32_t flags_mask;
};

struct decode_tbl invl_inst = {0x0, 0, 0, false, NULL, NULL, NULL, NULL,
                               decode_invalid};

struct decode_tbl _decode_tbl1[256];
struct decode_tbl _decode_tbl2[256];
struct decode_x87_tbl _decode_tbl3[256];

static void decode_x87_ins(CPUX86State *env, struct x86_decode *decode)
{
    struct decode_x87_tbl *decoder;
    
    decode->is_fpu = true;
    int mode = decode->modrm.mod == 3 ? 1 : 0;
    int index = ((decode->opcode[0] & 0xf) << 4) | (mode << 3) |
                 decode->modrm.reg;

    decoder = &_decode_tbl3[index];
    
    decode->cmd = decoder->cmd;
    if (decoder->operand_size) {
        decode->operand_size = decoder->operand_size;
    }
    decode->flags_mask = decoder->flags_mask;
    decode->fpop_stack = decoder->pop;
    decode->frev = decoder->rev;
    
    if (decoder->decode_op1) {
        decoder->decode_op1(env, decode, &decode->op[0]);
    }
    if (decoder->decode_op2) {
        decoder->decode_op2(env, decode, &decode->op[1]);
    }
    if (decoder->decode_postfix) {
        decoder->decode_postfix(env, decode);
    }

    VM_PANIC_ON_EX(!decode->cmd, "x87 opcode %x %x (%x %x) not decoded\n",
                   decode->opcode[0], decode->modrm.modrm, decoder->modrm_reg,
                   decoder->modrm_mod);
}

static void decode_ffgroup(CPUX86State *env, struct x86_decode *decode)
{
    enum x86_decode_cmd group[] = {
        X86_DECODE_CMD_INC,
        X86_DECODE_CMD_DEC,
        X86_DECODE_CMD_CALL_NEAR_ABS_INDIRECT,
        X86_DECODE_CMD_CALL_FAR_ABS_INDIRECT,
        X86_DECODE_CMD_JMP_NEAR_ABS_INDIRECT,
        X86_DECODE_CMD_JMP_FAR_ABS_INDIRECT,
        X86_DECODE_CMD_PUSH,
        X86_DECODE_CMD_INVL,
        X86_DECODE_CMD_INVL
    };
    decode->cmd = group[decode->modrm.reg];
    if (decode->modrm.reg > 2) {
        decode->flags_mask = 0;
    }
}

static void decode_sldtgroup(CPUX86State *env, struct x86_decode *decode)
{

    enum x86_decode_cmd group[] = {
        X86_DECODE_CMD_SLDT,
        X86_DECODE_CMD_STR,
        X86_DECODE_CMD_LLDT,
        X86_DECODE_CMD_LTR,
        X86_DECODE_CMD_VERR,
        X86_DECODE_CMD_VERW,
        X86_DECODE_CMD_INVL,
        X86_DECODE_CMD_INVL
    };
    decode->cmd = group[decode->modrm.reg];
}

static void decode_lidtgroup(CPUX86State *env, struct x86_decode *decode)
{
    enum x86_decode_cmd group[] = {
        X86_DECODE_CMD_SGDT,
        X86_DECODE_CMD_SIDT,
        X86_DECODE_CMD_LGDT,
        X86_DECODE_CMD_LIDT,
        X86_DECODE_CMD_SMSW,
        X86_DECODE_CMD_LMSW,
        X86_DECODE_CMD_LMSW,
        X86_DECODE_CMD_INVLPG
    };
    decode->cmd = group[decode->modrm.reg];
    if (0xf9 == decode->modrm.modrm) {
        decode->opcode[decode->len++] = decode->modrm.modrm;
        decode->cmd = X86_DECODE_CMD_RDTSCP;
    }
}

static void decode_btgroup(CPUX86State *env, struct x86_decode *decode)
{
    enum x86_decode_cmd group[] = {
        X86_DECODE_CMD_INVL,
        X86_DECODE_CMD_INVL,
        X86_DECODE_CMD_INVL,
        X86_DECODE_CMD_INVL,
        X86_DECODE_CMD_BT,
        X86_DECODE_CMD_BTS,
        X86_DECODE_CMD_BTR,
        X86_DECODE_CMD_BTC
    };
    decode->cmd = group[decode->modrm.reg];
}

static void decode_x87_general(CPUX86State *env, struct x86_decode *decode)
{
    decode->is_fpu = true;
}

static void decode_x87_modrm_floatp(CPUX86State *env, struct x86_decode *decode,
                                    struct x86_decode_op *op)
{
    op->type = X87_VAR_FLOATP;
}

static void decode_x87_modrm_intp(CPUX86State *env, struct x86_decode *decode,
                                  struct x86_decode_op *op)
{
    op->type = X87_VAR_INTP;
}

static void decode_x87_modrm_bytep(CPUX86State *env, struct x86_decode *decode,
                                   struct x86_decode_op *op)
{
    op->type = X87_VAR_BYTEP;
}

static void decode_x87_modrm_st0(CPUX86State *env, struct x86_decode *decode,
                                 struct x86_decode_op *op)
{
    op->type = X87_VAR_REG;
    op->reg = 0;
}

static void decode_decode_x87_modrm_st0(CPUX86State *env,
                                        struct x86_decode *decode,
                                        struct x86_decode_op *op)
{
    op->type = X87_VAR_REG;
    op->reg = decode->modrm.modrm & 7;
}


static void decode_aegroup(CPUX86State *env, struct x86_decode *decode)
{
    decode->is_fpu = true;
    switch (decode->modrm.reg) {
    case 0:
        decode->cmd = X86_DECODE_CMD_FXSAVE;
        decode_x87_modrm_bytep(env, decode, &decode->op[0]);
        break;
    case 1:
        decode_x87_modrm_bytep(env, decode, &decode->op[0]);
        decode->cmd = X86_DECODE_CMD_FXRSTOR;
        break;
    case 5:
        if (decode->modrm.modrm == 0xe8) {
            decode->cmd = X86_DECODE_CMD_LFENCE;
        } else {
            VM_PANIC("xrstor");
        }
        break;
    case 6:
        VM_PANIC_ON(decode->modrm.modrm != 0xf0);
        decode->cmd = X86_DECODE_CMD_MFENCE;
        break;
    case 7:
        if (decode->modrm.modrm == 0xf8) {
            decode->cmd = X86_DECODE_CMD_SFENCE;
        } else {
            decode->cmd = X86_DECODE_CMD_CLFLUSH;
        }
        break;
    default:
        VM_PANIC_EX("0xae: reg %d\n", decode->modrm.reg);
        break;
    }
}

static void decode_bswap(CPUX86State *env, struct x86_decode *decode)
{
    decode->op[0].type = X86_VAR_REG;
    decode->op[0].reg = decode->opcode[1] - 0xc8;
<<<<<<< HEAD
    decode->op[0].ptr = get_reg_ref(env, decode->op[0].reg, decode->rex.b,
                                decode->rex.unused == 4, decode->operand_size);
=======
    decode->op[0].ptr = get_reg_ref(env, decode->op[0].reg, decode->rex.rex,
                                    decode->rex.b, decode->operand_size);
>>>>>>> 131b9a05
}

static void decode_d9_4(CPUX86State *env, struct x86_decode *decode)
{
    switch (decode->modrm.modrm) {
    case 0xe0:
        /* FCHS */
        decode->cmd = X86_DECODE_CMD_FCHS;
        break;
    case 0xe1:
        decode->cmd = X86_DECODE_CMD_FABS;
        break;
    case 0xe4:
        VM_PANIC("FTST");
        break;
    case 0xe5:
        /* FXAM */
        decode->cmd = X86_DECODE_CMD_FXAM;
        break;
    default:
        VM_PANIC("FLDENV");
        break;
    }
}

static void decode_db_4(CPUX86State *env, struct x86_decode *decode)
{
    switch (decode->modrm.modrm) {
    case 0xe0:
        VM_PANIC_EX("unhandled FNENI: %x %x\n", decode->opcode[0],
                    decode->modrm.modrm);
        break;
    case 0xe1:
        VM_PANIC_EX("unhandled FNDISI: %x %x\n", decode->opcode[0],
                    decode->modrm.modrm);
        break;
    case 0xe2:
        VM_PANIC_EX("unhandled FCLEX: %x %x\n", decode->opcode[0],
                    decode->modrm.modrm);
        break;
    case 0xe3:
        decode->cmd = X86_DECODE_CMD_FNINIT;
        break;
    case 0xe4:
        decode->cmd = X86_DECODE_CMD_FNSETPM;
        break;
    default:
        VM_PANIC_EX("unhandled fpu opcode: %x %x\n", decode->opcode[0],
                    decode->modrm.modrm);
        break;
    }
}


#define RFLAGS_MASK_NONE    0
#define RFLAGS_MASK_OSZAPC  (RFLAGS_OF | RFLAGS_SF | RFLAGS_ZF | RFLAGS_AF | \
                             RFLAGS_PF | RFLAGS_CF)
#define RFLAGS_MASK_LAHF    (RFLAGS_SF | RFLAGS_ZF | RFLAGS_AF | RFLAGS_PF | \
                             RFLAGS_CF)
#define RFLAGS_MASK_CF      (RFLAGS_CF)
#define RFLAGS_MASK_IF      (RFLAGS_IF)
#define RFLAGS_MASK_TF      (RFLAGS_TF)
#define RFLAGS_MASK_DF      (RFLAGS_DF)
#define RFLAGS_MASK_ZF      (RFLAGS_ZF)

struct decode_tbl _1op_inst[] = {
    {0x0, X86_DECODE_CMD_ADD, 1, true, decode_modrm_rm, decode_modrm_reg, NULL,
     NULL, NULL, RFLAGS_MASK_OSZAPC},
    {0x1, X86_DECODE_CMD_ADD, 0, true, decode_modrm_rm, decode_modrm_reg, NULL,
     NULL, NULL, RFLAGS_MASK_OSZAPC},
    {0x2, X86_DECODE_CMD_ADD, 1, true, decode_modrm_reg, decode_modrm_rm, NULL,
     NULL, NULL, RFLAGS_MASK_OSZAPC},
    {0x3, X86_DECODE_CMD_ADD, 0, true, decode_modrm_reg, decode_modrm_rm, NULL,
     NULL, NULL, RFLAGS_MASK_OSZAPC},
    {0x4, X86_DECODE_CMD_ADD, 1, false, decode_rax, decode_imm8, NULL, NULL,
     NULL, RFLAGS_MASK_OSZAPC},
    {0x5, X86_DECODE_CMD_ADD, 0, false, decode_rax, decode_imm, NULL, NULL,
     NULL, RFLAGS_MASK_OSZAPC},
    {0x6, X86_DECODE_CMD_PUSH_SEG, 0, false, false, NULL, NULL, NULL,
     decode_pushseg, RFLAGS_MASK_NONE},
    {0x7, X86_DECODE_CMD_POP_SEG, 0, false, false, NULL, NULL, NULL,
     decode_popseg, RFLAGS_MASK_NONE},
    {0x8, X86_DECODE_CMD_OR, 1, true, decode_modrm_rm, decode_modrm_reg, NULL,
     NULL, NULL, RFLAGS_MASK_OSZAPC},
    {0x9, X86_DECODE_CMD_OR, 0, true, decode_modrm_rm, decode_modrm_reg, NULL,
     NULL, NULL, RFLAGS_MASK_OSZAPC},
    {0xa, X86_DECODE_CMD_OR, 1, true, decode_modrm_reg, decode_modrm_rm, NULL,
     NULL, NULL, RFLAGS_MASK_OSZAPC},
    {0xb, X86_DECODE_CMD_OR, 0, true, decode_modrm_reg, decode_modrm_rm,
     NULL, NULL, NULL, RFLAGS_MASK_OSZAPC},
    {0xc, X86_DECODE_CMD_OR, 1, false, decode_rax, decode_imm8,
     NULL, NULL, NULL, RFLAGS_MASK_OSZAPC},
    {0xd, X86_DECODE_CMD_OR, 0, false, decode_rax, decode_imm,
     NULL, NULL, NULL, RFLAGS_MASK_OSZAPC},

    {0xe, X86_DECODE_CMD_PUSH_SEG, 0, false, false,
     NULL, NULL, NULL, decode_pushseg, RFLAGS_MASK_NONE},
    {0xf, X86_DECODE_CMD_POP_SEG, 0, false, false,
     NULL, NULL, NULL, decode_popseg, RFLAGS_MASK_NONE},

    {0x10, X86_DECODE_CMD_ADC, 1, true, decode_modrm_rm, decode_modrm_reg,
     NULL, NULL, NULL, RFLAGS_MASK_OSZAPC},
    {0x11, X86_DECODE_CMD_ADC, 0, true, decode_modrm_rm, decode_modrm_reg,
     NULL, NULL, NULL, RFLAGS_MASK_OSZAPC},
    {0x12, X86_DECODE_CMD_ADC, 1, true, decode_modrm_reg, decode_modrm_rm,
     NULL, NULL, NULL, RFLAGS_MASK_OSZAPC},
    {0x13, X86_DECODE_CMD_ADC, 0, true, decode_modrm_reg, decode_modrm_rm,
     NULL, NULL, NULL, RFLAGS_MASK_OSZAPC},
    {0x14, X86_DECODE_CMD_ADC, 1, false, decode_rax, decode_imm,
     NULL, NULL, NULL, RFLAGS_MASK_OSZAPC},
    {0x15, X86_DECODE_CMD_ADC, 0, false, decode_rax, decode_imm,
     NULL, NULL, NULL, RFLAGS_MASK_OSZAPC},

    {0x16, X86_DECODE_CMD_PUSH_SEG, 0, false, false,
     NULL, NULL, NULL, decode_pushseg, RFLAGS_MASK_NONE},
    {0x17, X86_DECODE_CMD_POP_SEG, 0, false, false,
     NULL, NULL, NULL, decode_popseg, RFLAGS_MASK_NONE},

    {0x18, X86_DECODE_CMD_SBB, 1, true, decode_modrm_rm, decode_modrm_reg,
     NULL, NULL, NULL, RFLAGS_MASK_OSZAPC},
    {0x19, X86_DECODE_CMD_SBB, 0, true, decode_modrm_rm, decode_modrm_reg,
     NULL, NULL, NULL, RFLAGS_MASK_OSZAPC},
    {0x1a, X86_DECODE_CMD_SBB, 1, true, decode_modrm_reg, decode_modrm_rm,
     NULL, NULL, NULL, RFLAGS_MASK_OSZAPC},
    {0x1b, X86_DECODE_CMD_SBB, 0, true, decode_modrm_reg, decode_modrm_rm,
     NULL, NULL, NULL, RFLAGS_MASK_OSZAPC},
    {0x1c, X86_DECODE_CMD_SBB, 1, false, decode_rax, decode_imm8,
     NULL, NULL, NULL, RFLAGS_MASK_OSZAPC},
    {0x1d, X86_DECODE_CMD_SBB, 0, false, decode_rax, decode_imm,
     NULL, NULL, NULL, RFLAGS_MASK_OSZAPC},

    {0x1e, X86_DECODE_CMD_PUSH_SEG, 0, false, false,
     NULL, NULL, NULL, decode_pushseg, RFLAGS_MASK_NONE},
    {0x1f, X86_DECODE_CMD_POP_SEG, 0, false, false,
     NULL, NULL, NULL, decode_popseg, RFLAGS_MASK_NONE},

    {0x20, X86_DECODE_CMD_AND, 1, true, decode_modrm_rm, decode_modrm_reg,
     NULL, NULL, NULL, RFLAGS_MASK_OSZAPC},
    {0x21, X86_DECODE_CMD_AND, 0, true, decode_modrm_rm, decode_modrm_reg,
     NULL, NULL, NULL, RFLAGS_MASK_OSZAPC},
    {0x22, X86_DECODE_CMD_AND, 1, true, decode_modrm_reg, decode_modrm_rm,
     NULL, NULL, NULL, RFLAGS_MASK_OSZAPC},
    {0x23, X86_DECODE_CMD_AND, 0, true, decode_modrm_reg, decode_modrm_rm,
     NULL, NULL, NULL, RFLAGS_MASK_OSZAPC},
    {0x24, X86_DECODE_CMD_AND, 1, false, decode_rax, decode_imm,
     NULL, NULL, NULL, RFLAGS_MASK_OSZAPC},
    {0x25, X86_DECODE_CMD_AND, 0, false, decode_rax, decode_imm,
     NULL, NULL, NULL, RFLAGS_MASK_OSZAPC},
    {0x28, X86_DECODE_CMD_SUB, 1, true, decode_modrm_rm, decode_modrm_reg,
     NULL, NULL, NULL, RFLAGS_MASK_OSZAPC},
    {0x29, X86_DECODE_CMD_SUB, 0, true, decode_modrm_rm, decode_modrm_reg,
     NULL, NULL, NULL, RFLAGS_MASK_OSZAPC},
    {0x2a, X86_DECODE_CMD_SUB, 1, true, decode_modrm_reg, decode_modrm_rm,
     NULL, NULL, NULL, RFLAGS_MASK_OSZAPC},
    {0x2b, X86_DECODE_CMD_SUB, 0, true, decode_modrm_reg, decode_modrm_rm,
     NULL, NULL, NULL, RFLAGS_MASK_OSZAPC},
    {0x2c, X86_DECODE_CMD_SUB, 1, false, decode_rax, decode_imm,
     NULL, NULL, NULL, RFLAGS_MASK_OSZAPC},
    {0x2d, X86_DECODE_CMD_SUB, 0, false, decode_rax, decode_imm,
     NULL, NULL, NULL, RFLAGS_MASK_OSZAPC},
    {0x2f, X86_DECODE_CMD_DAS, 0, false,
     NULL, NULL, NULL, NULL, NULL, RFLAGS_MASK_OSZAPC},
    {0x30, X86_DECODE_CMD_XOR, 1, true, decode_modrm_rm, decode_modrm_reg,
     NULL, NULL, NULL, RFLAGS_MASK_OSZAPC},
    {0x31, X86_DECODE_CMD_XOR, 0, true, decode_modrm_rm, decode_modrm_reg,
     NULL, NULL, NULL, RFLAGS_MASK_OSZAPC},
    {0x32, X86_DECODE_CMD_XOR, 1, true, decode_modrm_reg, decode_modrm_rm,
     NULL, NULL, NULL, RFLAGS_MASK_OSZAPC},
    {0x33, X86_DECODE_CMD_XOR, 0, true, decode_modrm_reg, decode_modrm_rm,
     NULL, NULL, NULL, RFLAGS_MASK_OSZAPC},
    {0x34, X86_DECODE_CMD_XOR, 1, false, decode_rax, decode_imm,
     NULL, NULL, NULL, RFLAGS_MASK_OSZAPC},
    {0x35, X86_DECODE_CMD_XOR, 0, false, decode_rax, decode_imm,
     NULL, NULL, NULL, RFLAGS_MASK_OSZAPC},

    {0x38, X86_DECODE_CMD_CMP, 1, true, decode_modrm_rm, decode_modrm_reg,
     NULL, NULL, NULL, RFLAGS_MASK_OSZAPC},
    {0x39, X86_DECODE_CMD_CMP, 0, true, decode_modrm_rm, decode_modrm_reg,
     NULL, NULL, NULL, RFLAGS_MASK_OSZAPC},
    {0x3a, X86_DECODE_CMD_CMP, 1, true, decode_modrm_reg, decode_modrm_rm,
     NULL, NULL, NULL, RFLAGS_MASK_OSZAPC},
    {0x3b, X86_DECODE_CMD_CMP, 0, true, decode_modrm_reg, decode_modrm_rm,
     NULL, NULL, NULL, RFLAGS_MASK_OSZAPC},
    {0x3c, X86_DECODE_CMD_CMP, 1, false, decode_rax, decode_imm8,
     NULL, NULL, NULL, RFLAGS_MASK_OSZAPC},
    {0x3d, X86_DECODE_CMD_CMP, 0, false, decode_rax, decode_imm,
     NULL, NULL, NULL, RFLAGS_MASK_OSZAPC},

    {0x3f, X86_DECODE_CMD_AAS, 0, false,
     NULL, NULL, NULL, NULL, NULL, RFLAGS_MASK_OSZAPC},

    {0x40, X86_DECODE_CMD_INC, 0, false,
     NULL, NULL, NULL, NULL, decode_incgroup, RFLAGS_MASK_OSZAPC},
    {0x41, X86_DECODE_CMD_INC, 0, false,
     NULL, NULL, NULL, NULL, decode_incgroup, RFLAGS_MASK_OSZAPC},
    {0x42, X86_DECODE_CMD_INC, 0, false,
     NULL, NULL, NULL, NULL, decode_incgroup, RFLAGS_MASK_OSZAPC},
    {0x43, X86_DECODE_CMD_INC, 0, false,
     NULL, NULL, NULL, NULL, decode_incgroup, RFLAGS_MASK_OSZAPC},
    {0x44, X86_DECODE_CMD_INC, 0, false,
     NULL, NULL, NULL, NULL, decode_incgroup, RFLAGS_MASK_OSZAPC},
    {0x45, X86_DECODE_CMD_INC, 0, false,
     NULL, NULL, NULL, NULL, decode_incgroup, RFLAGS_MASK_OSZAPC},
    {0x46, X86_DECODE_CMD_INC, 0, false,
     NULL, NULL, NULL, NULL, decode_incgroup, RFLAGS_MASK_OSZAPC},
    {0x47, X86_DECODE_CMD_INC, 0, false,
     NULL, NULL, NULL, NULL, decode_incgroup, RFLAGS_MASK_OSZAPC},

    {0x48, X86_DECODE_CMD_DEC, 0, false,
     NULL, NULL, NULL, NULL, decode_decgroup, RFLAGS_MASK_OSZAPC},
    {0x49, X86_DECODE_CMD_DEC, 0, false,
     NULL, NULL, NULL, NULL, decode_decgroup, RFLAGS_MASK_OSZAPC},
    {0x4a, X86_DECODE_CMD_DEC, 0, false,
     NULL, NULL, NULL, NULL, decode_decgroup, RFLAGS_MASK_OSZAPC},
    {0x4b, X86_DECODE_CMD_DEC, 0, false,
     NULL, NULL, NULL, NULL, decode_decgroup, RFLAGS_MASK_OSZAPC},
    {0x4c, X86_DECODE_CMD_DEC, 0, false,
     NULL, NULL, NULL, NULL, decode_decgroup, RFLAGS_MASK_OSZAPC},
    {0x4d, X86_DECODE_CMD_DEC, 0, false,
     NULL, NULL, NULL, NULL, decode_decgroup, RFLAGS_MASK_OSZAPC},
    {0x4e, X86_DECODE_CMD_DEC, 0, false,
     NULL, NULL, NULL, NULL, decode_decgroup, RFLAGS_MASK_OSZAPC},
    {0x4f, X86_DECODE_CMD_DEC, 0, false,
     NULL, NULL, NULL, NULL, decode_decgroup, RFLAGS_MASK_OSZAPC},

    {0x50, X86_DECODE_CMD_PUSH, 0, false,
     NULL, NULL, NULL, NULL, decode_pushgroup, RFLAGS_MASK_NONE},
    {0x51, X86_DECODE_CMD_PUSH, 0, false,
     NULL, NULL, NULL, NULL, decode_pushgroup, RFLAGS_MASK_NONE},
    {0x52, X86_DECODE_CMD_PUSH, 0, false,
     NULL, NULL, NULL, NULL, decode_pushgroup, RFLAGS_MASK_NONE},
    {0x53, X86_DECODE_CMD_PUSH, 0, false,
     NULL, NULL, NULL, NULL, decode_pushgroup, RFLAGS_MASK_NONE},
    {0x54, X86_DECODE_CMD_PUSH, 0, false,
     NULL, NULL, NULL, NULL, decode_pushgroup, RFLAGS_MASK_NONE},
    {0x55, X86_DECODE_CMD_PUSH, 0, false,
     NULL, NULL, NULL, NULL, decode_pushgroup, RFLAGS_MASK_NONE},
    {0x56, X86_DECODE_CMD_PUSH, 0, false,
     NULL, NULL, NULL, NULL, decode_pushgroup, RFLAGS_MASK_NONE},
    {0x57, X86_DECODE_CMD_PUSH, 0, false,
     NULL, NULL, NULL, NULL, decode_pushgroup, RFLAGS_MASK_NONE},

    {0x58, X86_DECODE_CMD_POP, 0, false,
     NULL, NULL, NULL, NULL, decode_popgroup, RFLAGS_MASK_NONE},
    {0x59, X86_DECODE_CMD_POP, 0, false,
     NULL, NULL, NULL, NULL, decode_popgroup, RFLAGS_MASK_NONE},
    {0x5a, X86_DECODE_CMD_POP, 0, false,
     NULL, NULL, NULL, NULL, decode_popgroup, RFLAGS_MASK_NONE},
    {0x5b, X86_DECODE_CMD_POP, 0, false,
     NULL, NULL, NULL, NULL, decode_popgroup, RFLAGS_MASK_NONE},
    {0x5c, X86_DECODE_CMD_POP, 0, false,
     NULL, NULL, NULL, NULL, decode_popgroup, RFLAGS_MASK_NONE},
    {0x5d, X86_DECODE_CMD_POP, 0, false,
     NULL, NULL, NULL, NULL, decode_popgroup, RFLAGS_MASK_NONE},
    {0x5e, X86_DECODE_CMD_POP, 0, false,
     NULL, NULL, NULL, NULL, decode_popgroup, RFLAGS_MASK_NONE},
    {0x5f, X86_DECODE_CMD_POP, 0, false,
     NULL, NULL, NULL, NULL, decode_popgroup, RFLAGS_MASK_NONE},

    {0x60, X86_DECODE_CMD_PUSHA, 0, false,
     NULL, NULL, NULL, NULL, NULL, RFLAGS_MASK_NONE},
    {0x61, X86_DECODE_CMD_POPA, 0, false,
     NULL, NULL, NULL, NULL, NULL, RFLAGS_MASK_NONE},

    {0x68, X86_DECODE_CMD_PUSH, 0, false, decode_imm,
     NULL, NULL, NULL, NULL, RFLAGS_MASK_NONE},
    {0x6a, X86_DECODE_CMD_PUSH, 0, false, decode_imm8_signed,
     NULL, NULL, NULL, NULL, RFLAGS_MASK_NONE},
    {0x69, X86_DECODE_CMD_IMUL_3, 0, true, decode_modrm_reg,
     decode_modrm_rm, decode_imm, NULL, NULL, RFLAGS_MASK_OSZAPC},
    {0x6b, X86_DECODE_CMD_IMUL_3, 0, true, decode_modrm_reg, decode_modrm_rm,
     decode_imm8_signed, NULL, NULL, RFLAGS_MASK_OSZAPC},

    {0x6c, X86_DECODE_CMD_INS, 1, false,
     NULL, NULL, NULL, NULL, NULL, RFLAGS_MASK_NONE},
    {0x6d, X86_DECODE_CMD_INS, 0, false,
     NULL, NULL, NULL, NULL, NULL, RFLAGS_MASK_NONE},
    {0x6e, X86_DECODE_CMD_OUTS, 1, false,
     NULL, NULL, NULL, NULL, NULL, RFLAGS_MASK_NONE},
    {0x6f, X86_DECODE_CMD_OUTS, 0, false,
     NULL, NULL, NULL, NULL, NULL, RFLAGS_MASK_NONE},

    {0x70, X86_DECODE_CMD_JXX, 1, false,
     NULL, NULL, NULL, NULL, decode_jxx, RFLAGS_MASK_NONE},
    {0x71, X86_DECODE_CMD_JXX, 1, false,
     NULL, NULL, NULL, NULL, decode_jxx, RFLAGS_MASK_NONE},
    {0x72, X86_DECODE_CMD_JXX, 1, false,
     NULL, NULL, NULL, NULL, decode_jxx, RFLAGS_MASK_NONE},
    {0x73, X86_DECODE_CMD_JXX, 1, false,
     NULL, NULL, NULL, NULL, decode_jxx, RFLAGS_MASK_NONE},
    {0x74, X86_DECODE_CMD_JXX, 1, false,
     NULL, NULL, NULL, NULL, decode_jxx, RFLAGS_MASK_NONE},
    {0x75, X86_DECODE_CMD_JXX, 1, false,
     NULL, NULL, NULL, NULL, decode_jxx, RFLAGS_MASK_NONE},
    {0x76, X86_DECODE_CMD_JXX, 1, false,
     NULL, NULL, NULL, NULL, decode_jxx, RFLAGS_MASK_NONE},
    {0x77, X86_DECODE_CMD_JXX, 1, false,
     NULL, NULL, NULL, NULL, decode_jxx, RFLAGS_MASK_NONE},
    {0x78, X86_DECODE_CMD_JXX, 1, false,
     NULL, NULL, NULL, NULL, decode_jxx, RFLAGS_MASK_NONE},
    {0x79, X86_DECODE_CMD_JXX, 1, false,
     NULL, NULL, NULL, NULL, decode_jxx, RFLAGS_MASK_NONE},
    {0x7a, X86_DECODE_CMD_JXX, 1, false,
     NULL, NULL, NULL, NULL, decode_jxx, RFLAGS_MASK_NONE},
    {0x7b, X86_DECODE_CMD_JXX, 1, false,
     NULL, NULL, NULL, NULL, decode_jxx, RFLAGS_MASK_NONE},
    {0x7c, X86_DECODE_CMD_JXX, 1, false,
     NULL, NULL, NULL, NULL, decode_jxx, RFLAGS_MASK_NONE},
    {0x7d, X86_DECODE_CMD_JXX, 1, false,
     NULL, NULL, NULL, NULL, decode_jxx, RFLAGS_MASK_NONE},
    {0x7e, X86_DECODE_CMD_JXX, 1, false,
     NULL, NULL, NULL, NULL, decode_jxx, RFLAGS_MASK_NONE},
    {0x7f, X86_DECODE_CMD_JXX, 1, false,
     NULL, NULL, NULL, NULL, decode_jxx, RFLAGS_MASK_NONE},

    {0x80, X86_DECODE_CMD_INVL, 1, true, decode_modrm_rm, decode_imm8,
     NULL, NULL, decode_addgroup, RFLAGS_MASK_OSZAPC},
    {0x81, X86_DECODE_CMD_INVL, 0, true, decode_modrm_rm, decode_imm,
     NULL, NULL, decode_addgroup, RFLAGS_MASK_OSZAPC},
    {0x82, X86_DECODE_CMD_INVL, 1, true, decode_modrm_rm, decode_imm8,
     NULL, NULL, decode_addgroup, RFLAGS_MASK_OSZAPC},
    {0x83, X86_DECODE_CMD_INVL, 0, true, decode_modrm_rm, decode_imm8_signed,
     NULL, NULL, decode_addgroup, RFLAGS_MASK_OSZAPC},
    {0x84, X86_DECODE_CMD_TST, 1, true, decode_modrm_rm, decode_modrm_reg,
     NULL, NULL, NULL, RFLAGS_MASK_OSZAPC},
    {0x85, X86_DECODE_CMD_TST, 0, true, decode_modrm_rm, decode_modrm_reg,
     NULL, NULL, NULL, RFLAGS_MASK_OSZAPC},
    {0x86, X86_DECODE_CMD_XCHG, 1, true, decode_modrm_reg, decode_modrm_rm,
     NULL, NULL, NULL, RFLAGS_MASK_NONE},
    {0x87, X86_DECODE_CMD_XCHG, 0, true, decode_modrm_reg, decode_modrm_rm,
     NULL, NULL, NULL, RFLAGS_MASK_NONE},
    {0x88, X86_DECODE_CMD_MOV, 1, true, decode_modrm_rm, decode_modrm_reg,
     NULL, NULL, NULL, RFLAGS_MASK_NONE},
    {0x89, X86_DECODE_CMD_MOV, 0, true, decode_modrm_rm, decode_modrm_reg,
     NULL, NULL, NULL, RFLAGS_MASK_NONE},
    {0x8a, X86_DECODE_CMD_MOV, 1, true, decode_modrm_reg, decode_modrm_rm,
     NULL, NULL, NULL, RFLAGS_MASK_NONE},
    {0x8b, X86_DECODE_CMD_MOV, 0, true, decode_modrm_reg, decode_modrm_rm,
     NULL, NULL, NULL, RFLAGS_MASK_NONE},
    {0x8c, X86_DECODE_CMD_MOV_FROM_SEG, 0, true, decode_modrm_rm,
     decode_modrm_reg, NULL, NULL, NULL, RFLAGS_MASK_NONE},
    {0x8d, X86_DECODE_CMD_LEA, 0, true, decode_modrm_reg, decode_modrm_rm,
     NULL, NULL, NULL, RFLAGS_MASK_NONE},
    {0x8e, X86_DECODE_CMD_MOV_TO_SEG, 0, true, decode_modrm_reg,
     decode_modrm_rm, NULL, NULL, NULL, RFLAGS_MASK_NONE},
    {0x8f, X86_DECODE_CMD_POP, 0, true, decode_modrm_rm,
     NULL, NULL, NULL, NULL, RFLAGS_MASK_NONE},

    {0x90, X86_DECODE_CMD_NOP, 0, false,
     NULL, NULL, NULL, NULL, NULL, RFLAGS_MASK_NONE},
    {0x91, X86_DECODE_CMD_XCHG, 0, false, NULL, decode_rax,
     NULL, NULL, decode_xchgroup, RFLAGS_MASK_NONE},
    {0x92, X86_DECODE_CMD_XCHG, 0, false, NULL, decode_rax,
     NULL, NULL, decode_xchgroup, RFLAGS_MASK_NONE},
    {0x93, X86_DECODE_CMD_XCHG, 0, false, NULL, decode_rax,
     NULL, NULL, decode_xchgroup, RFLAGS_MASK_NONE},
    {0x94, X86_DECODE_CMD_XCHG, 0, false, NULL, decode_rax,
     NULL, NULL, decode_xchgroup, RFLAGS_MASK_NONE},
    {0x95, X86_DECODE_CMD_XCHG, 0, false, NULL, decode_rax,
     NULL, NULL, decode_xchgroup, RFLAGS_MASK_NONE},
    {0x96, X86_DECODE_CMD_XCHG, 0, false, NULL, decode_rax,
     NULL, NULL, decode_xchgroup, RFLAGS_MASK_NONE},
    {0x97, X86_DECODE_CMD_XCHG, 0, false, NULL, decode_rax,
     NULL, NULL, decode_xchgroup, RFLAGS_MASK_NONE},

    {0x98, X86_DECODE_CMD_CBW, 0, false, NULL, NULL,
     NULL, NULL, NULL, RFLAGS_MASK_NONE},
    {0x99, X86_DECODE_CMD_CWD, 0, false, NULL, NULL,
     NULL, NULL, NULL, RFLAGS_MASK_NONE},

    {0x9a, X86_DECODE_CMD_CALL_FAR, 0, false, NULL,
     NULL, NULL, NULL, decode_farjmp, RFLAGS_MASK_NONE},

    {0x9c, X86_DECODE_CMD_PUSHF, 0, false, NULL, NULL,
     NULL, NULL, NULL, RFLAGS_MASK_NONE},
    /*{0x9d, X86_DECODE_CMD_POPF, 0, false, NULL, NULL,
     NULL, NULL, NULL, RFLAGS_MASK_POPF},*/
    {0x9e, X86_DECODE_CMD_SAHF, 0, false, NULL, NULL,
     NULL, NULL, NULL, RFLAGS_MASK_NONE},
    {0x9f, X86_DECODE_CMD_LAHF, 0, false, NULL, NULL,
     NULL, NULL, NULL, RFLAGS_MASK_LAHF},

    {0xa0, X86_DECODE_CMD_MOV, 1, false, decode_rax, fetch_moffs,
     NULL, NULL, NULL, RFLAGS_MASK_NONE},
    {0xa1, X86_DECODE_CMD_MOV, 0, false, decode_rax, fetch_moffs,
     NULL, NULL, NULL, RFLAGS_MASK_NONE},
    {0xa2, X86_DECODE_CMD_MOV, 1, false, fetch_moffs, decode_rax,
     NULL, NULL, NULL, RFLAGS_MASK_NONE},
    {0xa3, X86_DECODE_CMD_MOV, 0, false, fetch_moffs, decode_rax,
     NULL, NULL, NULL, RFLAGS_MASK_NONE},

    {0xa4, X86_DECODE_CMD_MOVS, 1, false, NULL, NULL,
     NULL, NULL, NULL, RFLAGS_MASK_NONE},
    {0xa5, X86_DECODE_CMD_MOVS, 0, false, NULL, NULL,
     NULL, NULL, NULL, RFLAGS_MASK_NONE},
    {0xa6, X86_DECODE_CMD_CMPS, 1, false, NULL, NULL,
     NULL, NULL, NULL, RFLAGS_MASK_OSZAPC},
    {0xa7, X86_DECODE_CMD_CMPS, 0, false, NULL, NULL,
     NULL, NULL, NULL, RFLAGS_MASK_OSZAPC},
    {0xaa, X86_DECODE_CMD_STOS, 1, false, NULL, NULL,
     NULL, NULL, NULL, RFLAGS_MASK_NONE},
    {0xab, X86_DECODE_CMD_STOS, 0, false, NULL, NULL,
     NULL, NULL, NULL, RFLAGS_MASK_NONE},
    {0xac, X86_DECODE_CMD_LODS, 1, false, NULL, NULL,
     NULL, NULL, NULL, RFLAGS_MASK_NONE},
    {0xad, X86_DECODE_CMD_LODS, 0, false, NULL, NULL,
     NULL, NULL, NULL, RFLAGS_MASK_NONE},
    {0xae, X86_DECODE_CMD_SCAS, 1, false, NULL, NULL,
     NULL, NULL, NULL, RFLAGS_MASK_OSZAPC},
    {0xaf, X86_DECODE_CMD_SCAS, 0, false, NULL, NULL,
     NULL, NULL, NULL, RFLAGS_MASK_OSZAPC},

    {0xa8, X86_DECODE_CMD_TST, 1, false, decode_rax, decode_imm,
     NULL, NULL, NULL, RFLAGS_MASK_OSZAPC},
    {0xa9, X86_DECODE_CMD_TST, 0, false, decode_rax, decode_imm,
     NULL, NULL, NULL, RFLAGS_MASK_OSZAPC},

    {0xb0, X86_DECODE_CMD_MOV, 1, false, NULL,
     NULL, NULL, NULL, decode_movgroup8, RFLAGS_MASK_NONE},
    {0xb1, X86_DECODE_CMD_MOV, 1, false, NULL,
     NULL, NULL, NULL, decode_movgroup8, RFLAGS_MASK_NONE},
    {0xb2, X86_DECODE_CMD_MOV, 1, false, NULL,
     NULL, NULL, NULL, decode_movgroup8, RFLAGS_MASK_NONE},
    {0xb3, X86_DECODE_CMD_MOV, 1, false, NULL,
     NULL, NULL, NULL, decode_movgroup8, RFLAGS_MASK_NONE},
    {0xb4, X86_DECODE_CMD_MOV, 1, false, NULL,
     NULL, NULL, NULL, decode_movgroup8, RFLAGS_MASK_NONE},
    {0xb5, X86_DECODE_CMD_MOV, 1, false, NULL,
     NULL, NULL, NULL, decode_movgroup8, RFLAGS_MASK_NONE},
    {0xb6, X86_DECODE_CMD_MOV, 1, false, NULL,
     NULL, NULL, NULL, decode_movgroup8, RFLAGS_MASK_NONE},
    {0xb7, X86_DECODE_CMD_MOV, 1, false, NULL,
     NULL, NULL, NULL, decode_movgroup8, RFLAGS_MASK_NONE},

    {0xb8, X86_DECODE_CMD_MOV, 0, false, NULL,
     NULL, NULL, NULL, decode_movgroup, RFLAGS_MASK_NONE},
    {0xb9, X86_DECODE_CMD_MOV, 0, false, NULL,
     NULL, NULL, NULL, decode_movgroup, RFLAGS_MASK_NONE},
    {0xba, X86_DECODE_CMD_MOV, 0, false, NULL,
     NULL, NULL, NULL, decode_movgroup, RFLAGS_MASK_NONE},
    {0xbb, X86_DECODE_CMD_MOV, 0, false, NULL,
     NULL, NULL, NULL, decode_movgroup, RFLAGS_MASK_NONE},
    {0xbc, X86_DECODE_CMD_MOV, 0, false, NULL,
     NULL, NULL, NULL, decode_movgroup, RFLAGS_MASK_NONE},
    {0xbd, X86_DECODE_CMD_MOV, 0, false, NULL,
     NULL, NULL, NULL, decode_movgroup, RFLAGS_MASK_NONE},
    {0xbe, X86_DECODE_CMD_MOV, 0, false, NULL,
     NULL, NULL, NULL, decode_movgroup, RFLAGS_MASK_NONE},
    {0xbf, X86_DECODE_CMD_MOV, 0, false, NULL,
     NULL, NULL, NULL, decode_movgroup, RFLAGS_MASK_NONE},

    {0xc0, X86_DECODE_CMD_INVL, 1, true, decode_modrm_rm, decode_imm8,
     NULL, NULL, decode_rotgroup, RFLAGS_MASK_OSZAPC},
    {0xc1, X86_DECODE_CMD_INVL, 0, true, decode_modrm_rm, decode_imm8,
     NULL, NULL, decode_rotgroup, RFLAGS_MASK_OSZAPC},

    {0xc2, X86_DECODE_RET_NEAR, 0, false, decode_imm16,
     NULL, NULL, NULL, NULL, RFLAGS_MASK_NONE},
    {0xc3, X86_DECODE_RET_NEAR, 0, false, NULL,
     NULL, NULL, NULL, NULL, RFLAGS_MASK_NONE},

    {0xc4, X86_DECODE_CMD_LES, 0, true, decode_modrm_reg, decode_modrm_rm,
     NULL, NULL, NULL, RFLAGS_MASK_NONE},
    {0xc5, X86_DECODE_CMD_LDS, 0, true, decode_modrm_reg, decode_modrm_rm,
     NULL, NULL, NULL, RFLAGS_MASK_NONE},

    {0xc6, X86_DECODE_CMD_MOV, 1, true, decode_modrm_rm, decode_imm8,
     NULL, NULL, NULL, RFLAGS_MASK_NONE},
    {0xc7, X86_DECODE_CMD_MOV, 0, true, decode_modrm_rm, decode_imm,
     NULL, NULL, NULL, RFLAGS_MASK_NONE},

    {0xc8, X86_DECODE_CMD_ENTER, 0, false, decode_imm16, decode_imm8,
     NULL, NULL, NULL, RFLAGS_MASK_NONE},
    {0xc9, X86_DECODE_CMD_LEAVE, 0, false, NULL, NULL,
     NULL, NULL, NULL, RFLAGS_MASK_NONE},
    {0xca, X86_DECODE_RET_FAR, 0, false, decode_imm16, NULL,
     NULL, NULL, NULL, RFLAGS_MASK_NONE},
    {0xcb, X86_DECODE_RET_FAR, 0, false, decode_imm_0, NULL,
     NULL, NULL, NULL, RFLAGS_MASK_NONE},
    {0xcd, X86_DECODE_CMD_INT, 0, false, decode_imm8, NULL,
     NULL, NULL, NULL, RFLAGS_MASK_NONE},
    /*{0xcf, X86_DECODE_CMD_IRET, 0, false, NULL, NULL,
     NULL, NULL, NULL, RFLAGS_MASK_IRET},*/

    {0xd0, X86_DECODE_CMD_INVL, 1, true, decode_modrm_rm, decode_imm_1,
     NULL, NULL, decode_rotgroup, RFLAGS_MASK_OSZAPC},
    {0xd1, X86_DECODE_CMD_INVL, 0, true, decode_modrm_rm, decode_imm_1,
     NULL, NULL, decode_rotgroup, RFLAGS_MASK_OSZAPC},
    {0xd2, X86_DECODE_CMD_INVL, 1, true, decode_modrm_rm, decode_rcx,
     NULL, NULL, decode_rotgroup, RFLAGS_MASK_OSZAPC},
    {0xd3, X86_DECODE_CMD_INVL, 0, true, decode_modrm_rm, decode_rcx,
     NULL, NULL, decode_rotgroup, RFLAGS_MASK_OSZAPC},

    {0xd4, X86_DECODE_CMD_AAM, 0, false, decode_imm8,
     NULL, NULL, NULL, NULL, RFLAGS_MASK_OSZAPC},
    {0xd5, X86_DECODE_CMD_AAD, 0, false, decode_imm8,
     NULL, NULL, NULL, NULL, RFLAGS_MASK_OSZAPC},

    {0xd7, X86_DECODE_CMD_XLAT, 0, false,
     NULL, NULL, NULL, NULL, NULL, RFLAGS_MASK_NONE},

    {0xd8, X86_DECODE_CMD_INVL, 0, true, NULL,
     NULL, NULL, NULL, decode_x87_ins, RFLAGS_MASK_NONE},
    {0xd9, X86_DECODE_CMD_INVL, 0, true, NULL,
     NULL, NULL, NULL, decode_x87_ins, RFLAGS_MASK_NONE},
    {0xda, X86_DECODE_CMD_INVL, 0, true, NULL,
     NULL, NULL, NULL, decode_x87_ins, RFLAGS_MASK_NONE},
    {0xdb, X86_DECODE_CMD_INVL, 0, true, NULL,
     NULL, NULL, NULL, decode_x87_ins, RFLAGS_MASK_NONE},
    {0xdc, X86_DECODE_CMD_INVL, 0, true, NULL,
     NULL, NULL, NULL, decode_x87_ins, RFLAGS_MASK_NONE},
    {0xdd, X86_DECODE_CMD_INVL, 0, true, NULL,
     NULL, NULL, NULL, decode_x87_ins, RFLAGS_MASK_NONE},
    {0xde, X86_DECODE_CMD_INVL, 0, true, NULL,
     NULL, NULL, NULL, decode_x87_ins, RFLAGS_MASK_NONE},
    {0xdf, X86_DECODE_CMD_INVL, 0, true, NULL,
     NULL, NULL, NULL, decode_x87_ins, RFLAGS_MASK_NONE},

    {0xe0, X86_DECODE_CMD_LOOP, 0, false, decode_imm8_signed,
     NULL, NULL, NULL, NULL, RFLAGS_MASK_NONE},
    {0xe1, X86_DECODE_CMD_LOOP, 0, false, decode_imm8_signed,
     NULL, NULL, NULL, NULL, RFLAGS_MASK_NONE},
    {0xe2, X86_DECODE_CMD_LOOP, 0, false, decode_imm8_signed,
     NULL, NULL, NULL, NULL, RFLAGS_MASK_NONE},

    {0xe3, X86_DECODE_CMD_JCXZ, 1, false,
     NULL, NULL, NULL, NULL, decode_jxx, RFLAGS_MASK_NONE},

    {0xe4, X86_DECODE_CMD_IN, 1, false, decode_imm8,
     NULL, NULL, NULL, NULL, RFLAGS_MASK_NONE},
    {0xe5, X86_DECODE_CMD_IN, 0, false, decode_imm8,
     NULL, NULL, NULL, NULL, RFLAGS_MASK_NONE},
    {0xe6, X86_DECODE_CMD_OUT, 1, false, decode_imm8,
     NULL, NULL, NULL, NULL, RFLAGS_MASK_NONE},
    {0xe7, X86_DECODE_CMD_OUT, 0, false, decode_imm8,
     NULL, NULL, NULL, NULL, RFLAGS_MASK_NONE},
    {0xe8, X86_DECODE_CMD_CALL_NEAR, 0, false, decode_imm_signed,
     NULL, NULL, NULL, NULL, RFLAGS_MASK_NONE},
    {0xe9, X86_DECODE_CMD_JMP_NEAR, 0, false, decode_imm_signed,
     NULL, NULL, NULL, NULL, RFLAGS_MASK_NONE},
    {0xea, X86_DECODE_CMD_JMP_FAR, 0, false,
     NULL, NULL, NULL, NULL, decode_farjmp, RFLAGS_MASK_NONE},
    {0xeb, X86_DECODE_CMD_JMP_NEAR, 1, false, decode_imm8_signed,
     NULL, NULL, NULL, NULL, RFLAGS_MASK_NONE},
    {0xec, X86_DECODE_CMD_IN, 1, false,
     NULL, NULL, NULL, NULL, NULL, RFLAGS_MASK_NONE},
    {0xed, X86_DECODE_CMD_IN, 0, false,
     NULL, NULL, NULL, NULL, NULL, RFLAGS_MASK_NONE},
    {0xee, X86_DECODE_CMD_OUT, 1, false,
     NULL, NULL, NULL, NULL, NULL, RFLAGS_MASK_NONE},
    {0xef, X86_DECODE_CMD_OUT, 0, false,
     NULL, NULL, NULL, NULL, NULL, RFLAGS_MASK_NONE},

    {0xf4, X86_DECODE_CMD_HLT, 0, false,
     NULL, NULL, NULL, NULL, NULL, RFLAGS_MASK_NONE},

    {0xf5, X86_DECODE_CMD_CMC, 0, false,
     NULL, NULL, NULL, NULL, NULL, RFLAGS_MASK_CF},

    {0xf6, X86_DECODE_CMD_INVL, 1, true,
     NULL, NULL, NULL, NULL, decode_f7group, RFLAGS_MASK_OSZAPC},
    {0xf7, X86_DECODE_CMD_INVL, 0, true,
     NULL, NULL, NULL, NULL, decode_f7group, RFLAGS_MASK_OSZAPC},

    {0xf8, X86_DECODE_CMD_CLC, 0, false,
     NULL, NULL, NULL, NULL, NULL, RFLAGS_MASK_CF},
    {0xf9, X86_DECODE_CMD_STC, 0, false,
     NULL, NULL, NULL, NULL, NULL, RFLAGS_MASK_CF},

    {0xfa, X86_DECODE_CMD_CLI, 0, false,
     NULL, NULL, NULL, NULL, NULL, RFLAGS_MASK_IF},
    {0xfb, X86_DECODE_CMD_STI, 0, false,
     NULL, NULL, NULL, NULL, NULL, RFLAGS_MASK_IF},
    {0xfc, X86_DECODE_CMD_CLD, 0, false,
     NULL, NULL, NULL, NULL, NULL, RFLAGS_MASK_DF},
    {0xfd, X86_DECODE_CMD_STD, 0, false,
     NULL, NULL, NULL, NULL, NULL, RFLAGS_MASK_DF},
    {0xfe, X86_DECODE_CMD_INVL, 1, true, decode_modrm_rm,
     NULL, NULL, NULL, decode_incgroup2, RFLAGS_MASK_OSZAPC},
    {0xff, X86_DECODE_CMD_INVL, 0, true, decode_modrm_rm,
     NULL, NULL, NULL, decode_ffgroup, RFLAGS_MASK_OSZAPC},
};

struct decode_tbl _2op_inst[] = {
    {0x0, X86_DECODE_CMD_INVL, 0, true, decode_modrm_rm,
     NULL, NULL, NULL, decode_sldtgroup, RFLAGS_MASK_NONE},
    {0x1, X86_DECODE_CMD_INVL, 0, true, decode_modrm_rm,
     NULL, NULL, NULL, decode_lidtgroup, RFLAGS_MASK_NONE},
    {0x6, X86_DECODE_CMD_CLTS, 0, false,
     NULL, NULL, NULL, NULL, NULL, RFLAGS_MASK_TF},
    {0x9, X86_DECODE_CMD_WBINVD, 0, false,
     NULL, NULL, NULL, NULL, NULL, RFLAGS_MASK_NONE},
    {0x18, X86_DECODE_CMD_PREFETCH, 0, true,
     NULL, NULL, NULL, NULL, decode_x87_general, RFLAGS_MASK_NONE},
    {0x1f, X86_DECODE_CMD_NOP, 0, true, decode_modrm_rm,
     NULL, NULL, NULL, NULL, RFLAGS_MASK_NONE},
    {0x20, X86_DECODE_CMD_MOV_FROM_CR, 0, true, decode_modrm_rm,
     decode_modrm_reg, NULL, NULL, NULL, RFLAGS_MASK_NONE},
    {0x21, X86_DECODE_CMD_MOV_FROM_DR, 0, true, decode_modrm_rm,
     decode_modrm_reg, NULL, NULL, NULL, RFLAGS_MASK_NONE},
    {0x22, X86_DECODE_CMD_MOV_TO_CR, 0, true, decode_modrm_reg,
     decode_modrm_rm, NULL, NULL, NULL, RFLAGS_MASK_NONE},
    {0x23, X86_DECODE_CMD_MOV_TO_DR, 0, true, decode_modrm_reg,
     decode_modrm_rm, NULL, NULL, NULL, RFLAGS_MASK_NONE},
    {0x30, X86_DECODE_CMD_WRMSR, 0, false,
     NULL, NULL, NULL, NULL, NULL, RFLAGS_MASK_NONE},
    {0x31, X86_DECODE_CMD_RDTSC, 0, false,
     NULL, NULL, NULL, NULL, NULL, RFLAGS_MASK_NONE},
    {0x32, X86_DECODE_CMD_RDMSR, 0, false,
     NULL, NULL, NULL, NULL, NULL, RFLAGS_MASK_NONE},
    {0x40, X86_DECODE_CMD_CMOV, 0, true, decode_modrm_reg, decode_modrm_rm,
     NULL, NULL, NULL, RFLAGS_MASK_NONE},
    {0x41, X86_DECODE_CMD_CMOV, 0, true, decode_modrm_reg, decode_modrm_rm,
     NULL, NULL, NULL, RFLAGS_MASK_NONE},
    {0x42, X86_DECODE_CMD_CMOV, 0, true, decode_modrm_reg, decode_modrm_rm,
     NULL, NULL, NULL, RFLAGS_MASK_NONE},
    {0x43, X86_DECODE_CMD_CMOV, 0, true, decode_modrm_reg, decode_modrm_rm,
     NULL, NULL, NULL, RFLAGS_MASK_NONE},
    {0x44, X86_DECODE_CMD_CMOV, 0, true, decode_modrm_reg, decode_modrm_rm,
     NULL, NULL, NULL, RFLAGS_MASK_NONE},
    {0x45, X86_DECODE_CMD_CMOV, 0, true, decode_modrm_reg, decode_modrm_rm,
     NULL, NULL, NULL, RFLAGS_MASK_NONE},
    {0x46, X86_DECODE_CMD_CMOV, 0, true, decode_modrm_reg, decode_modrm_rm,
     NULL, NULL, NULL, RFLAGS_MASK_NONE},
    {0x47, X86_DECODE_CMD_CMOV, 0, true, decode_modrm_reg, decode_modrm_rm,
     NULL, NULL, NULL, RFLAGS_MASK_NONE},
    {0x48, X86_DECODE_CMD_CMOV, 0, true, decode_modrm_reg, decode_modrm_rm,
     NULL, NULL, NULL, RFLAGS_MASK_NONE},
    {0x49, X86_DECODE_CMD_CMOV, 0, true, decode_modrm_reg, decode_modrm_rm,
     NULL, NULL, NULL, RFLAGS_MASK_NONE},
    {0x4a, X86_DECODE_CMD_CMOV, 0, true, decode_modrm_reg, decode_modrm_rm,
     NULL, NULL, NULL, RFLAGS_MASK_NONE},
    {0x4b, X86_DECODE_CMD_CMOV, 0, true, decode_modrm_reg, decode_modrm_rm,
     NULL, NULL, NULL, RFLAGS_MASK_NONE},
    {0x4c, X86_DECODE_CMD_CMOV, 0, true, decode_modrm_reg, decode_modrm_rm,
     NULL, NULL, NULL, RFLAGS_MASK_NONE},
    {0x4d, X86_DECODE_CMD_CMOV, 0, true, decode_modrm_reg, decode_modrm_rm,
     NULL, NULL, NULL, RFLAGS_MASK_NONE},
    {0x4e, X86_DECODE_CMD_CMOV, 0, true, decode_modrm_reg, decode_modrm_rm,
     NULL, NULL, NULL, RFLAGS_MASK_NONE},
    {0x4f, X86_DECODE_CMD_CMOV, 0, true, decode_modrm_reg, decode_modrm_rm,
     NULL, NULL, NULL, RFLAGS_MASK_NONE},
    {0x77, X86_DECODE_CMD_EMMS, 0, false,
     NULL, NULL, NULL, NULL, decode_x87_general, RFLAGS_MASK_NONE},
    {0x82, X86_DECODE_CMD_JXX, 0, false,
     NULL, NULL, NULL, NULL, decode_jxx, RFLAGS_MASK_NONE},
    {0x83, X86_DECODE_CMD_JXX, 0, false,
     NULL, NULL, NULL, NULL, decode_jxx, RFLAGS_MASK_NONE},
    {0x84, X86_DECODE_CMD_JXX, 0, false,
     NULL, NULL, NULL, NULL, decode_jxx, RFLAGS_MASK_NONE},
    {0x85, X86_DECODE_CMD_JXX, 0, false,
     NULL, NULL, NULL, NULL, decode_jxx, RFLAGS_MASK_NONE},
    {0x86, X86_DECODE_CMD_JXX, 0, false,
     NULL, NULL, NULL, NULL, decode_jxx, RFLAGS_MASK_NONE},
    {0x87, X86_DECODE_CMD_JXX, 0, false,
     NULL, NULL, NULL, NULL, decode_jxx, RFLAGS_MASK_NONE},
    {0x88, X86_DECODE_CMD_JXX, 0, false,
     NULL, NULL, NULL, NULL, decode_jxx, RFLAGS_MASK_NONE},
    {0x89, X86_DECODE_CMD_JXX, 0, false,
     NULL, NULL, NULL, NULL, decode_jxx, RFLAGS_MASK_NONE},
    {0x8a, X86_DECODE_CMD_JXX, 0, false,
     NULL, NULL, NULL, NULL, decode_jxx, RFLAGS_MASK_NONE},
    {0x8b, X86_DECODE_CMD_JXX, 0, false,
     NULL, NULL, NULL, NULL, decode_jxx, RFLAGS_MASK_NONE},
    {0x8c, X86_DECODE_CMD_JXX, 0, false,
     NULL, NULL, NULL, NULL, decode_jxx, RFLAGS_MASK_NONE},
    {0x8d, X86_DECODE_CMD_JXX, 0, false,
     NULL, NULL, NULL, NULL, decode_jxx, RFLAGS_MASK_NONE},
    {0x8e, X86_DECODE_CMD_JXX, 0, false,
     NULL, NULL, NULL, NULL, decode_jxx, RFLAGS_MASK_NONE},
    {0x8f, X86_DECODE_CMD_JXX, 0, false,
     NULL, NULL, NULL, NULL, decode_jxx, RFLAGS_MASK_NONE},
    {0x90, X86_DECODE_CMD_SETXX, 1, true, decode_modrm_rm,
     NULL, NULL, NULL, NULL, RFLAGS_MASK_NONE},
    {0x91, X86_DECODE_CMD_SETXX, 1, true, decode_modrm_rm,
     NULL, NULL, NULL, NULL, RFLAGS_MASK_NONE},
    {0x92, X86_DECODE_CMD_SETXX, 1, true, decode_modrm_rm,
     NULL, NULL, NULL, NULL, RFLAGS_MASK_NONE},
    {0x93, X86_DECODE_CMD_SETXX, 1, true, decode_modrm_rm,
     NULL, NULL, NULL, NULL, RFLAGS_MASK_NONE},
    {0x94, X86_DECODE_CMD_SETXX, 1, true, decode_modrm_rm,
     NULL, NULL, NULL, NULL, RFLAGS_MASK_NONE},
    {0x95, X86_DECODE_CMD_SETXX, 1, true, decode_modrm_rm,
     NULL, NULL, NULL, NULL, RFLAGS_MASK_NONE},
    {0x96, X86_DECODE_CMD_SETXX, 1, true, decode_modrm_rm,
     NULL, NULL, NULL, NULL, RFLAGS_MASK_NONE},
    {0x97, X86_DECODE_CMD_SETXX, 1, true, decode_modrm_rm,
     NULL, NULL, NULL, NULL, RFLAGS_MASK_NONE},
    {0x98, X86_DECODE_CMD_SETXX, 1, true, decode_modrm_rm,
     NULL, NULL, NULL, NULL, RFLAGS_MASK_NONE},
    {0x99, X86_DECODE_CMD_SETXX, 1, true, decode_modrm_rm,
     NULL, NULL, NULL, NULL, RFLAGS_MASK_NONE},
    {0x9a, X86_DECODE_CMD_SETXX, 1, true, decode_modrm_rm,
     NULL, NULL, NULL, NULL, RFLAGS_MASK_NONE},
    {0x9b, X86_DECODE_CMD_SETXX, 1, true, decode_modrm_rm,
     NULL, NULL, NULL, NULL, RFLAGS_MASK_NONE},
    {0x9c, X86_DECODE_CMD_SETXX, 1, true, decode_modrm_rm,
     NULL, NULL, NULL, NULL, RFLAGS_MASK_NONE},
    {0x9d, X86_DECODE_CMD_SETXX, 1, true, decode_modrm_rm,
     NULL, NULL, NULL, NULL, RFLAGS_MASK_NONE},
    {0x9e, X86_DECODE_CMD_SETXX, 1, true, decode_modrm_rm,
     NULL, NULL, NULL, NULL, RFLAGS_MASK_NONE},
    {0x9f, X86_DECODE_CMD_SETXX, 1, true, decode_modrm_rm,
     NULL, NULL, NULL, NULL, RFLAGS_MASK_NONE},

    {0xb0, X86_DECODE_CMD_CMPXCHG, 1, true, decode_modrm_rm, decode_modrm_reg,
     NULL, NULL, NULL, RFLAGS_MASK_NONE},
    {0xb1, X86_DECODE_CMD_CMPXCHG, 0, true, decode_modrm_rm, decode_modrm_reg,
     NULL, NULL, NULL, RFLAGS_MASK_NONE},

    {0xb6, X86_DECODE_CMD_MOVZX, 0, true, decode_modrm_reg, decode_modrm_rm,
     NULL, NULL, NULL, RFLAGS_MASK_NONE},
    {0xb7, X86_DECODE_CMD_MOVZX, 0, true, decode_modrm_reg, decode_modrm_rm,
     NULL, NULL, NULL, RFLAGS_MASK_NONE},
    {0xb8, X86_DECODE_CMD_POPCNT, 0, true, decode_modrm_reg, decode_modrm_rm,
     NULL, NULL, NULL, RFLAGS_MASK_OSZAPC},
    {0xbe, X86_DECODE_CMD_MOVSX, 0, true, decode_modrm_reg, decode_modrm_rm,
     NULL, NULL, NULL, RFLAGS_MASK_NONE},
    {0xbf, X86_DECODE_CMD_MOVSX, 0, true, decode_modrm_reg, decode_modrm_rm,
     NULL, NULL, NULL, RFLAGS_MASK_NONE},
    {0xa0, X86_DECODE_CMD_PUSH_SEG, 0, false, false,
     NULL, NULL, NULL, decode_pushseg, RFLAGS_MASK_NONE},
    {0xa1, X86_DECODE_CMD_POP_SEG, 0, false, false,
     NULL, NULL, NULL, decode_popseg, RFLAGS_MASK_NONE},
    {0xa2, X86_DECODE_CMD_CPUID, 0, false,
     NULL, NULL, NULL, NULL, NULL, RFLAGS_MASK_NONE},
    {0xa3, X86_DECODE_CMD_BT, 0, true, decode_modrm_rm, decode_modrm_reg,
     NULL, NULL, NULL, RFLAGS_MASK_CF},
    {0xa4, X86_DECODE_CMD_SHLD, 0, true, decode_modrm_rm, decode_modrm_reg,
     decode_imm8, NULL, NULL, RFLAGS_MASK_OSZAPC},
    {0xa5, X86_DECODE_CMD_SHLD, 0, true, decode_modrm_rm, decode_modrm_reg,
     decode_rcx, NULL, NULL, RFLAGS_MASK_OSZAPC},
    {0xa8, X86_DECODE_CMD_PUSH_SEG, 0, false, false,
     NULL, NULL, NULL, decode_pushseg, RFLAGS_MASK_NONE},
    {0xa9, X86_DECODE_CMD_POP_SEG, 0, false, false,
     NULL, NULL, NULL, decode_popseg, RFLAGS_MASK_NONE},
    {0xab, X86_DECODE_CMD_BTS, 0, true, decode_modrm_rm, decode_modrm_reg,
     NULL, NULL, NULL, RFLAGS_MASK_CF},
    {0xac, X86_DECODE_CMD_SHRD, 0, true, decode_modrm_rm, decode_modrm_reg,
     decode_imm8, NULL, NULL, RFLAGS_MASK_OSZAPC},
    {0xad, X86_DECODE_CMD_SHRD, 0, true, decode_modrm_rm, decode_modrm_reg,
     decode_rcx, NULL, NULL, RFLAGS_MASK_OSZAPC},

    {0xae, X86_DECODE_CMD_INVL, 0, true, decode_modrm_rm,
     NULL, NULL, NULL, decode_aegroup, RFLAGS_MASK_NONE},

    {0xaf, X86_DECODE_CMD_IMUL_2, 0, true, decode_modrm_reg, decode_modrm_rm,
     NULL, NULL, NULL, RFLAGS_MASK_OSZAPC},
    {0xb2, X86_DECODE_CMD_LSS, 0, true, decode_modrm_reg, decode_modrm_rm,
     NULL, NULL, NULL, RFLAGS_MASK_NONE},
    {0xb3, X86_DECODE_CMD_BTR, 0, true, decode_modrm_rm, decode_modrm_reg,
     NULL, NULL, NULL, RFLAGS_MASK_OSZAPC},
    {0xba, X86_DECODE_CMD_INVL, 0, true, decode_modrm_rm, decode_imm8,
     NULL, NULL, decode_btgroup, RFLAGS_MASK_OSZAPC},
    {0xbb, X86_DECODE_CMD_BTC, 0, true, decode_modrm_rm, decode_modrm_reg,
     NULL, NULL, NULL, RFLAGS_MASK_OSZAPC},
    {0xbc, X86_DECODE_CMD_BSF, 0, true, decode_modrm_reg, decode_modrm_rm,
     NULL, NULL, NULL, RFLAGS_MASK_OSZAPC},
    {0xbd, X86_DECODE_CMD_BSR, 0, true, decode_modrm_reg, decode_modrm_rm,
     NULL, NULL, NULL, RFLAGS_MASK_OSZAPC},

    {0xc1, X86_DECODE_CMD_XADD, 0, true, decode_modrm_rm, decode_modrm_reg,
     NULL, NULL, NULL, RFLAGS_MASK_OSZAPC},

    {0xc7, X86_DECODE_CMD_CMPXCHG8B, 0, true, decode_modrm_rm,
     NULL, NULL, NULL, NULL, RFLAGS_MASK_ZF},

    {0xc8, X86_DECODE_CMD_BSWAP, 0, false,
     NULL, NULL, NULL, NULL, decode_bswap, RFLAGS_MASK_NONE},
    {0xc9, X86_DECODE_CMD_BSWAP, 0, false,
     NULL, NULL, NULL, NULL, decode_bswap, RFLAGS_MASK_NONE},
    {0xca, X86_DECODE_CMD_BSWAP, 0, false,
     NULL, NULL, NULL, NULL, decode_bswap, RFLAGS_MASK_NONE},
    {0xcb, X86_DECODE_CMD_BSWAP, 0, false,
     NULL, NULL, NULL, NULL, decode_bswap, RFLAGS_MASK_NONE},
    {0xcc, X86_DECODE_CMD_BSWAP, 0, false,
     NULL, NULL, NULL, NULL, decode_bswap, RFLAGS_MASK_NONE},
    {0xcd, X86_DECODE_CMD_BSWAP, 0, false,
     NULL, NULL, NULL, NULL, decode_bswap, RFLAGS_MASK_NONE},
    {0xce, X86_DECODE_CMD_BSWAP, 0, false,
     NULL, NULL, NULL, NULL, decode_bswap, RFLAGS_MASK_NONE},
    {0xcf, X86_DECODE_CMD_BSWAP, 0, false,
     NULL, NULL, NULL, NULL, decode_bswap, RFLAGS_MASK_NONE},
};

struct decode_x87_tbl invl_inst_x87 = {0x0, 0, 0, 0, 0, false, false, NULL,
                                       NULL, decode_invalid, 0};

struct decode_x87_tbl _x87_inst[] = {
    {0xd8, 0, 3, X86_DECODE_CMD_FADD, 10, false, false,
     decode_x87_modrm_st0, decode_decode_x87_modrm_st0, NULL, RFLAGS_MASK_NONE},
    {0xd8, 0, 0, X86_DECODE_CMD_FADD, 4, false, false, decode_x87_modrm_st0,
     decode_x87_modrm_floatp, NULL, RFLAGS_MASK_NONE},
    {0xd8, 1, 3, X86_DECODE_CMD_FMUL, 10, false, false, decode_x87_modrm_st0,
     decode_decode_x87_modrm_st0, NULL, RFLAGS_MASK_NONE},
    {0xd8, 1, 0, X86_DECODE_CMD_FMUL, 4, false, false, decode_x87_modrm_st0,
     decode_x87_modrm_floatp, NULL, RFLAGS_MASK_NONE},
    {0xd8, 4, 3, X86_DECODE_CMD_FSUB, 10, false, false, decode_x87_modrm_st0,
     decode_x87_modrm_st0, NULL, RFLAGS_MASK_NONE},
    {0xd8, 4, 0, X86_DECODE_CMD_FSUB, 4, false, false, decode_x87_modrm_st0,
     decode_x87_modrm_floatp, NULL, RFLAGS_MASK_NONE},
    {0xd8, 5, 3, X86_DECODE_CMD_FSUB, 10, true, false, decode_x87_modrm_st0,
     decode_x87_modrm_st0, NULL, RFLAGS_MASK_NONE},
    {0xd8, 5, 0, X86_DECODE_CMD_FSUB, 4, true, false, decode_x87_modrm_st0,
     decode_x87_modrm_floatp, NULL, RFLAGS_MASK_NONE},
    {0xd8, 6, 3, X86_DECODE_CMD_FDIV, 10, false, false, decode_x87_modrm_st0,
     decode_x87_modrm_st0, NULL, RFLAGS_MASK_NONE},
    {0xd8, 6, 0, X86_DECODE_CMD_FDIV, 4, false, false, decode_x87_modrm_st0,
     decode_x87_modrm_floatp, NULL, RFLAGS_MASK_NONE},
    {0xd8, 7, 3, X86_DECODE_CMD_FDIV, 10, true, false, decode_x87_modrm_st0,
     decode_x87_modrm_st0, NULL, RFLAGS_MASK_NONE},
    {0xd8, 7, 0, X86_DECODE_CMD_FDIV, 4, true, false, decode_x87_modrm_st0,
     decode_x87_modrm_floatp, NULL, RFLAGS_MASK_NONE},

    {0xd9, 0, 3, X86_DECODE_CMD_FLD, 10, false, false,
     decode_x87_modrm_st0, NULL, NULL, RFLAGS_MASK_NONE},
    {0xd9, 0, 0, X86_DECODE_CMD_FLD, 4, false, false,
     decode_x87_modrm_floatp, NULL, NULL, RFLAGS_MASK_NONE},
    {0xd9, 1, 3, X86_DECODE_CMD_FXCH, 10, false, false, decode_x87_modrm_st0,
     decode_x87_modrm_st0, NULL, RFLAGS_MASK_NONE},
    {0xd9, 1, 0, X86_DECODE_CMD_INVL, 10, false, false,
     decode_x87_modrm_st0, NULL, NULL, RFLAGS_MASK_NONE},
    {0xd9, 2, 3, X86_DECODE_CMD_INVL, 10, false, false,
     decode_x87_modrm_st0, NULL, NULL, RFLAGS_MASK_NONE},
    {0xd9, 2, 0, X86_DECODE_CMD_FST, 4, false, false,
     decode_x87_modrm_floatp, NULL, NULL, RFLAGS_MASK_NONE},
    {0xd9, 3, 3, X86_DECODE_CMD_INVL, 10, false, false,
     decode_x87_modrm_st0, NULL, NULL, RFLAGS_MASK_NONE},
    {0xd9, 3, 0, X86_DECODE_CMD_FST, 4, false, true,
     decode_x87_modrm_floatp, NULL, NULL, RFLAGS_MASK_NONE},
    {0xd9, 4, 3, X86_DECODE_CMD_INVL, 10, false, false,
     decode_x87_modrm_st0, NULL, decode_d9_4, RFLAGS_MASK_NONE},
    {0xd9, 4, 0, X86_DECODE_CMD_INVL, 4, false, false,
     decode_x87_modrm_bytep, NULL, NULL, RFLAGS_MASK_NONE},
    {0xd9, 5, 3, X86_DECODE_CMD_FLDxx, 10, false, false, NULL, NULL, NULL,
     RFLAGS_MASK_NONE},
    {0xd9, 5, 0, X86_DECODE_CMD_FLDCW, 2, false, false,
     decode_x87_modrm_bytep, NULL, NULL, RFLAGS_MASK_NONE},

    {0xd9, 7, 3, X86_DECODE_CMD_FNSTCW, 2, false, false,
     decode_x87_modrm_bytep, NULL, NULL, RFLAGS_MASK_NONE},
    {0xd9, 7, 0, X86_DECODE_CMD_FNSTCW, 2, false, false,
     decode_x87_modrm_bytep, NULL, NULL, RFLAGS_MASK_NONE},

    {0xda, 0, 3, X86_DECODE_CMD_FCMOV, 10, false, false,
     decode_x87_modrm_st0, decode_x87_modrm_st0, NULL, RFLAGS_MASK_NONE},
    {0xda, 0, 0, X86_DECODE_CMD_FADD, 4, false, false, decode_x87_modrm_st0,
     decode_x87_modrm_intp, NULL, RFLAGS_MASK_NONE},
    {0xda, 1, 3, X86_DECODE_CMD_FCMOV, 10, false, false, decode_x87_modrm_st0,
     decode_decode_x87_modrm_st0, NULL, RFLAGS_MASK_NONE},
    {0xda, 1, 0, X86_DECODE_CMD_FMUL, 4, false, false, decode_x87_modrm_st0,
     decode_x87_modrm_intp, NULL, RFLAGS_MASK_NONE},
    {0xda, 2, 3, X86_DECODE_CMD_FCMOV, 10, false, false, decode_x87_modrm_st0,
     decode_x87_modrm_st0, NULL, RFLAGS_MASK_NONE},
    {0xda, 3, 3, X86_DECODE_CMD_FCMOV, 10, false, false, decode_x87_modrm_st0,
     decode_x87_modrm_st0, NULL, RFLAGS_MASK_NONE},
    {0xda, 4, 3, X86_DECODE_CMD_INVL, 10, false, false, NULL, NULL, NULL,
     RFLAGS_MASK_NONE},
    {0xda, 4, 0, X86_DECODE_CMD_FSUB, 4, false, false, decode_x87_modrm_st0,
     decode_x87_modrm_intp, NULL, RFLAGS_MASK_NONE},
    {0xda, 5, 3, X86_DECODE_CMD_FUCOM, 10, false, true, decode_x87_modrm_st0,
     decode_decode_x87_modrm_st0, NULL, RFLAGS_MASK_NONE},
    {0xda, 5, 0, X86_DECODE_CMD_FSUB, 4, true, false, decode_x87_modrm_st0,
     decode_x87_modrm_intp, NULL, RFLAGS_MASK_NONE},
    {0xda, 6, 3, X86_DECODE_CMD_INVL, 10, false, false, NULL, NULL, NULL,
     RFLAGS_MASK_NONE},
    {0xda, 6, 0, X86_DECODE_CMD_FDIV, 4, false, false, decode_x87_modrm_st0,
     decode_x87_modrm_intp, NULL, RFLAGS_MASK_NONE},
    {0xda, 7, 3, X86_DECODE_CMD_INVL, 10, false, false, NULL, NULL, NULL,
     RFLAGS_MASK_NONE},
    {0xda, 7, 0, X86_DECODE_CMD_FDIV, 4, true, false, decode_x87_modrm_st0,
     decode_x87_modrm_intp, NULL, RFLAGS_MASK_NONE},

    {0xdb, 0, 3, X86_DECODE_CMD_FCMOV, 10, false, false, decode_x87_modrm_st0,
     decode_x87_modrm_st0, NULL, RFLAGS_MASK_NONE},
    {0xdb, 0, 0, X86_DECODE_CMD_FLD, 4, false, false,
     decode_x87_modrm_intp, NULL, NULL, RFLAGS_MASK_NONE},
    {0xdb, 1, 3, X86_DECODE_CMD_FCMOV, 10, false, false,
     decode_x87_modrm_st0, decode_x87_modrm_st0, NULL, RFLAGS_MASK_NONE},
    {0xdb, 2, 3, X86_DECODE_CMD_FCMOV, 10, false, false,
     decode_x87_modrm_st0, decode_x87_modrm_st0, NULL, RFLAGS_MASK_NONE},
    {0xdb, 2, 0, X86_DECODE_CMD_FST, 4, false, false,
     decode_x87_modrm_intp, NULL, NULL, RFLAGS_MASK_NONE},
    {0xdb, 3, 3, X86_DECODE_CMD_FCMOV, 10, false, false,
     decode_x87_modrm_st0, decode_x87_modrm_st0, NULL, RFLAGS_MASK_NONE},
    {0xdb, 3, 0, X86_DECODE_CMD_FST, 4, false, true,
     decode_x87_modrm_intp, NULL, NULL, RFLAGS_MASK_NONE},
    {0xdb, 4, 3, X86_DECODE_CMD_INVL, 10, false, false, NULL, NULL,
     decode_db_4, RFLAGS_MASK_NONE},
    {0xdb, 4, 0, X86_DECODE_CMD_INVL, 10, false, false, NULL, NULL, NULL,
     RFLAGS_MASK_NONE},
    {0xdb, 5, 3, X86_DECODE_CMD_FUCOMI, 10, false, false,
     decode_x87_modrm_st0, decode_x87_modrm_st0, NULL, RFLAGS_MASK_NONE},
    {0xdb, 5, 0, X86_DECODE_CMD_FLD, 10, false, false,
     decode_x87_modrm_floatp, NULL, NULL, RFLAGS_MASK_NONE},
    {0xdb, 7, 0, X86_DECODE_CMD_FST, 10, false, true,
     decode_x87_modrm_floatp, NULL, NULL, RFLAGS_MASK_NONE},

    {0xdc, 0, 3, X86_DECODE_CMD_FADD, 10, false, false,
     decode_x87_modrm_st0, decode_x87_modrm_st0, NULL, RFLAGS_MASK_NONE},
    {0xdc, 0, 0, X86_DECODE_CMD_FADD, 8, false, false,
     decode_x87_modrm_st0, decode_x87_modrm_floatp, NULL, RFLAGS_MASK_NONE},
    {0xdc, 1, 3, X86_DECODE_CMD_FMUL, 10, false, false,
     decode_x87_modrm_st0, decode_x87_modrm_st0, NULL, RFLAGS_MASK_NONE},
    {0xdc, 1, 0, X86_DECODE_CMD_FMUL, 8, false, false,
     decode_x87_modrm_st0, decode_x87_modrm_floatp, NULL, RFLAGS_MASK_NONE},
    {0xdc, 4, 3, X86_DECODE_CMD_FSUB, 10, true, false,
     decode_x87_modrm_st0, decode_x87_modrm_st0, NULL, RFLAGS_MASK_NONE},
    {0xdc, 4, 0, X86_DECODE_CMD_FSUB, 8, false, false,
     decode_x87_modrm_st0, decode_x87_modrm_floatp, NULL, RFLAGS_MASK_NONE},
    {0xdc, 5, 3, X86_DECODE_CMD_FSUB, 10, false, false,
     decode_x87_modrm_st0, decode_x87_modrm_st0, NULL, RFLAGS_MASK_NONE},
    {0xdc, 5, 0, X86_DECODE_CMD_FSUB, 8, true, false,
     decode_x87_modrm_st0, decode_x87_modrm_floatp, NULL, RFLAGS_MASK_NONE},
    {0xdc, 6, 3, X86_DECODE_CMD_FDIV, 10, true, false,
     decode_x87_modrm_st0, decode_x87_modrm_st0, NULL, RFLAGS_MASK_NONE},
    {0xdc, 6, 0, X86_DECODE_CMD_FDIV, 8, false, false,
     decode_x87_modrm_st0, decode_x87_modrm_floatp, NULL, RFLAGS_MASK_NONE},
    {0xdc, 7, 3, X86_DECODE_CMD_FDIV, 10, false, false,
     decode_x87_modrm_st0, decode_x87_modrm_st0, NULL, RFLAGS_MASK_NONE},
    {0xdc, 7, 0, X86_DECODE_CMD_FDIV, 8, true, false,
     decode_x87_modrm_st0, decode_x87_modrm_floatp, NULL, RFLAGS_MASK_NONE},

    {0xdd, 0, 0, X86_DECODE_CMD_FLD, 8, false, false,
     decode_x87_modrm_floatp, NULL, NULL, RFLAGS_MASK_NONE},
    {0xdd, 1, 3, X86_DECODE_CMD_FXCH, 10, false, false,
     decode_x87_modrm_st0, decode_x87_modrm_st0, NULL, RFLAGS_MASK_NONE},
    {0xdd, 2, 3, X86_DECODE_CMD_FST, 10, false, false,
     decode_x87_modrm_st0, NULL, NULL, RFLAGS_MASK_NONE},
    {0xdd, 2, 0, X86_DECODE_CMD_FST, 8, false, false,
     decode_x87_modrm_floatp, NULL, NULL, RFLAGS_MASK_NONE},
    {0xdd, 3, 3, X86_DECODE_CMD_FST, 10, false, true,
     decode_x87_modrm_st0, NULL, NULL, RFLAGS_MASK_NONE},
    {0xdd, 3, 0, X86_DECODE_CMD_FST, 8, false, true,
     decode_x87_modrm_floatp, NULL, NULL, RFLAGS_MASK_NONE},
    {0xdd, 4, 3, X86_DECODE_CMD_FUCOM, 10, false, false,
     decode_x87_modrm_st0, decode_x87_modrm_st0, NULL, RFLAGS_MASK_NONE},
    {0xdd, 4, 0, X86_DECODE_CMD_FRSTOR, 8, false, false,
     decode_x87_modrm_bytep, NULL, NULL, RFLAGS_MASK_NONE},
    {0xdd, 5, 3, X86_DECODE_CMD_FUCOM, 10, false, true,
     decode_x87_modrm_st0, decode_x87_modrm_st0, NULL, RFLAGS_MASK_NONE},
    {0xdd, 7, 0, X86_DECODE_CMD_FNSTSW, 0, false, false,
     decode_x87_modrm_bytep, NULL, NULL, RFLAGS_MASK_NONE},
    {0xdd, 7, 3, X86_DECODE_CMD_FNSTSW, 0, false, false,
     decode_x87_modrm_bytep, NULL, NULL, RFLAGS_MASK_NONE},

    {0xde, 0, 3, X86_DECODE_CMD_FADD, 10, false, true,
     decode_x87_modrm_st0, decode_x87_modrm_st0, NULL, RFLAGS_MASK_NONE},
    {0xde, 0, 0, X86_DECODE_CMD_FADD, 2, false, false,
     decode_x87_modrm_st0, decode_x87_modrm_intp, NULL, RFLAGS_MASK_NONE},
    {0xde, 1, 3, X86_DECODE_CMD_FMUL, 10, false, true,
     decode_x87_modrm_st0, decode_x87_modrm_st0, NULL, RFLAGS_MASK_NONE},
    {0xde, 1, 0, X86_DECODE_CMD_FMUL, 2, false, false,
     decode_x87_modrm_st0, decode_x87_modrm_intp, NULL, RFLAGS_MASK_NONE},
    {0xde, 4, 3, X86_DECODE_CMD_FSUB, 10, true, true,
     decode_x87_modrm_st0, decode_x87_modrm_st0, NULL, RFLAGS_MASK_NONE},
    {0xde, 4, 0, X86_DECODE_CMD_FSUB, 2, false, false,
     decode_x87_modrm_st0, decode_x87_modrm_intp, NULL, RFLAGS_MASK_NONE},
    {0xde, 5, 3, X86_DECODE_CMD_FSUB, 10, false, true,
     decode_x87_modrm_st0, decode_x87_modrm_st0, NULL, RFLAGS_MASK_NONE},
    {0xde, 5, 0, X86_DECODE_CMD_FSUB, 2, true, false,
     decode_x87_modrm_st0, decode_x87_modrm_intp, NULL, RFLAGS_MASK_NONE},
    {0xde, 6, 3, X86_DECODE_CMD_FDIV, 10, true, true,
     decode_x87_modrm_st0, decode_x87_modrm_st0, NULL, RFLAGS_MASK_NONE},
    {0xde, 6, 0, X86_DECODE_CMD_FDIV, 2, false, false,
     decode_x87_modrm_st0, decode_x87_modrm_intp, NULL, RFLAGS_MASK_NONE},
    {0xde, 7, 3, X86_DECODE_CMD_FDIV, 10, false, true,
     decode_x87_modrm_st0, decode_x87_modrm_st0, NULL, RFLAGS_MASK_NONE},
    {0xde, 7, 0, X86_DECODE_CMD_FDIV, 2, true, false,
     decode_x87_modrm_st0, decode_x87_modrm_intp, NULL, RFLAGS_MASK_NONE},

    {0xdf, 0, 0, X86_DECODE_CMD_FLD, 2, false, false,
     decode_x87_modrm_intp, NULL, NULL, RFLAGS_MASK_NONE},
    {0xdf, 1, 3, X86_DECODE_CMD_FXCH, 10, false, false,
     decode_x87_modrm_st0, decode_x87_modrm_st0, NULL, RFLAGS_MASK_NONE},
    {0xdf, 2, 3, X86_DECODE_CMD_FST, 10, false, true,
     decode_x87_modrm_st0, decode_x87_modrm_st0, NULL, RFLAGS_MASK_NONE},
    {0xdf, 2, 0, X86_DECODE_CMD_FST, 2, false, false,
     decode_x87_modrm_intp, NULL, NULL, RFLAGS_MASK_NONE},
    {0xdf, 3, 3, X86_DECODE_CMD_FST, 10, false, true,
     decode_x87_modrm_st0, decode_x87_modrm_st0, NULL, RFLAGS_MASK_NONE},
    {0xdf, 3, 0, X86_DECODE_CMD_FST, 2, false, true,
     decode_x87_modrm_intp, NULL, NULL, RFLAGS_MASK_NONE},
    {0xdf, 4, 3, X86_DECODE_CMD_FNSTSW, 2, false, true,
     decode_x87_modrm_bytep, NULL, NULL, RFLAGS_MASK_NONE},
    {0xdf, 5, 3, X86_DECODE_CMD_FUCOMI, 10, false, true,
     decode_x87_modrm_st0, decode_x87_modrm_st0, NULL, RFLAGS_MASK_NONE},
    {0xdf, 5, 0, X86_DECODE_CMD_FLD, 8, false, false,
     decode_x87_modrm_intp, NULL, NULL, RFLAGS_MASK_NONE},
    {0xdf, 7, 0, X86_DECODE_CMD_FST, 8, false, true,
     decode_x87_modrm_intp, NULL, NULL, RFLAGS_MASK_NONE},
};

void calc_modrm_operand16(CPUX86State *env, struct x86_decode *decode,
                          struct x86_decode_op *op)
{
    target_ulong ptr = 0;
    X86Seg seg = R_DS;

    if (!decode->modrm.mod && 6 == decode->modrm.rm) {
        ptr = decode->displacement;
        goto calc_addr;
    }

    if (decode->displacement_size) {
        ptr = sign(decode->displacement, decode->displacement_size);
    }

    switch (decode->modrm.rm) {
    case 0:
        ptr += BX(env) + SI(env);
        break;
    case 1:
        ptr += BX(env) + DI(env);
        break;
    case 2:
        ptr += BP(env) + SI(env);
        seg = R_SS;
        break;
    case 3:
        ptr += BP(env) + DI(env);
        seg = R_SS;
        break;
    case 4:
        ptr += SI(env);
        break;
    case 5:
        ptr += DI(env);
        break;
    case 6:
        ptr += BP(env);
        seg = R_SS;
        break;
    case 7:
        ptr += BX(env);
        break;
    }
calc_addr:
    if (X86_DECODE_CMD_LEA == decode->cmd) {
        op->ptr = (uint16_t)ptr;
    } else {
        op->ptr = decode_linear_addr(env, decode, (uint16_t)ptr, seg);
    }
}

<<<<<<< HEAD
uintptr_t get_reg_ref(CPUX86State *env, int reg, int is_extended, int rex, int size)
=======
target_ulong get_reg_ref(CPUX86State *env, int reg, int rex, int is_extended,
                         int size)
>>>>>>> 131b9a05
{
    uintptr_t ptr = 0;
    int which = 0;

    if (is_extended) {
        reg |= R_R8;
    }


    switch (size) {
    case 1:
<<<<<<< HEAD
        if (rex || is_extended || reg < 4) {
=======
        if (is_extended || reg < 4 || rex) {
>>>>>>> 131b9a05
            which = 1;
            ptr = (uintptr_t)&RL(env, reg);
        } else {
            which = 2;
            ptr = (uintptr_t)&RH(env, reg - 4);
        }
        break;
    default:
        which = 3;
        ptr = (uintptr_t)&RRX(env, reg);
        break;
    }
    return ptr;
}

<<<<<<< HEAD
target_ulong get_reg_val(CPUX86State *env, int reg, int is_extended, int rex, int size)
{
    target_ulong val = 0;
    memcpy(&val, (void *)get_reg_ref(env, reg, is_extended, rex, size), size);
=======
target_ulong get_reg_val(CPUX86State *env, int reg, int rex, int is_extended,
                         int size)
{
    target_ulong val = 0;
    memcpy(&val, (void *)get_reg_ref(env, reg, rex, is_extended, size), size);
>>>>>>> 131b9a05
    return val;
}

static target_ulong get_sib_val(CPUX86State *env, struct x86_decode *decode,
                          X86Seg *sel)
{
    target_ulong base = 0;
    target_ulong scaled_index = 0;
    int addr_size = decode->addressing_size;
    int base_reg = decode->sib.base;
    int index_reg = decode->sib.index;

    *sel = R_DS;

    if (decode->modrm.mod || base_reg != R_EBP) {
        if (decode->rex.b) {
            base_reg |= R_R8;
        }
        if (base_reg == R_ESP || base_reg == R_EBP) {
            *sel = R_SS;
        }
<<<<<<< HEAD
        base = get_reg_val(env, decode->sib.base, decode->rex.b, decode->rex.unused == 4, addr_size);
=======
        base = get_reg_val(env, decode->sib.base, decode->rex.rex,
                           decode->rex.b, addr_size);
>>>>>>> 131b9a05
    }

    if (decode->rex.x) {
        index_reg |= R_R8;
    }

    if (index_reg != R_ESP) {
<<<<<<< HEAD
        scaled_index = get_reg_val(env, index_reg, decode->rex.x,
                    decode->rex.unused == 4, addr_size) << decode->sib.scale;
=======
        scaled_index = get_reg_val(env, index_reg, decode->rex.rex,
                                   decode->rex.x, addr_size) <<
                                   decode->sib.scale;
>>>>>>> 131b9a05
    }
    return base + scaled_index;
}

void calc_modrm_operand32(CPUX86State *env, struct x86_decode *decode,
                          struct x86_decode_op *op)
{
    X86Seg seg = R_DS;
    target_ulong ptr = 0;
    int addr_size = decode->addressing_size;

    if (decode->displacement_size) {
        ptr = sign(decode->displacement, decode->displacement_size);
    }

    if (4 == decode->modrm.rm) {
        ptr += get_sib_val(env, decode, &seg);
    } else if (!decode->modrm.mod && 5 == decode->modrm.rm) {
        if (x86_is_long_mode(ENV_GET_CPU(env))) {
            ptr += RIP(env) + decode->len;
        } else {
            ptr = decode->displacement;
        }
    } else {
        if (decode->modrm.rm == R_EBP || decode->modrm.rm == R_ESP) {
            seg = R_SS;
        }
<<<<<<< HEAD
        ptr += get_reg_val(env, decode->modrm.rm, decode->rex.b, decode->rex.unused == 4, addr_size);
=======
        ptr += get_reg_val(env, decode->modrm.rm, decode->rex.rex,
                           decode->rex.b, addr_size);
>>>>>>> 131b9a05
    }

    if (X86_DECODE_CMD_LEA == decode->cmd) {
        op->ptr = (uint32_t)ptr;
    } else {
        op->ptr = decode_linear_addr(env, decode, (uint32_t)ptr, seg);
    }
}

void calc_modrm_operand64(CPUX86State *env, struct x86_decode *decode,
                          struct x86_decode_op *op)
{
    X86Seg seg = R_DS;
    int32_t offset = 0;
    int mod = decode->modrm.mod;
    int rm = decode->modrm.rm;
    target_ulong ptr;
    int src = decode->modrm.rm;

    if (decode->displacement_size) {
        offset = sign(decode->displacement, decode->displacement_size);
    }

    if (4 == rm) {
        ptr = get_sib_val(env, decode, &seg) + offset;
    } else if (0 == mod && 5 == rm) {
        ptr = RIP(env) + decode->len + (int32_t) offset;
    } else {
<<<<<<< HEAD
        ptr = get_reg_val(env, src, decode->rex.b, decode->rex.unused == 4,  8) + (int64_t) offset;
=======
        ptr = get_reg_val(env, src, decode->rex.rex, decode->rex.b, 8) +
              (int64_t) offset;
>>>>>>> 131b9a05
    }

    if (X86_DECODE_CMD_LEA == decode->cmd) {
        op->ptr = ptr;
    } else {
        op->ptr = decode_linear_addr(env, decode, ptr, seg);
    }
}


void calc_modrm_operand(CPUX86State *env, struct x86_decode *decode,
                        struct x86_decode_op *op)
{
    if (3 == decode->modrm.mod) {
        op->reg = decode->modrm.reg;
        op->type = X86_VAR_REG;
<<<<<<< HEAD
        op->ptr = get_reg_ref(env, decode->modrm.rm, decode->rex.b,
                                decode->rex.unused == 4, decode->operand_size);
=======
        op->ptr = get_reg_ref(env, decode->modrm.rm, decode->rex.rex,
                              decode->rex.b, decode->operand_size);
>>>>>>> 131b9a05
        return;
    }

    switch (decode->addressing_size) {
    case 2:
        calc_modrm_operand16(env, decode, op);
        break;
    case 4:
        calc_modrm_operand32(env, decode, op);
        break;
    case 8:
        calc_modrm_operand64(env, decode, op);
        break;
    default:
        VM_PANIC_EX("unsupported address size %d\n", decode->addressing_size);
        break;
    }
}

static void decode_prefix(CPUX86State *env, struct x86_decode *decode)
{
    while (1) {
        uint8_t byte = decode_byte(env, decode);
        switch (byte) {
        case PREFIX_LOCK:
            decode->lock = byte;
            break;
        case PREFIX_REPN:
        case PREFIX_REP:
            decode->rep = byte;
            break;
        case PREFIX_CS_SEG_OVEERIDE:
        case PREFIX_SS_SEG_OVEERIDE:
        case PREFIX_DS_SEG_OVEERIDE:
        case PREFIX_ES_SEG_OVEERIDE:
        case PREFIX_FS_SEG_OVEERIDE:
        case PREFIX_GS_SEG_OVEERIDE:
            decode->segment_override = byte;
            break;
        case PREFIX_OP_SIZE_OVERRIDE:
            decode->op_size_override = byte;
            break;
        case PREFIX_ADDR_SIZE_OVERRIDE:
            decode->addr_size_override = byte;
            break;
        case PREFIX_REX ... (PREFIX_REX + 0xf):
            if (x86_is_long_mode(ENV_GET_CPU(env))) {
                decode->rex.rex = byte;
                break;
            }
            /* fall through when not in long mode */
        default:
            decode->len--;
            return;
        }
    }
}

void set_addressing_size(CPUX86State *env, struct x86_decode *decode)
{
    decode->addressing_size = -1;
    if (x86_is_real(ENV_GET_CPU(env)) || x86_is_v8086(ENV_GET_CPU(env))) {
        if (decode->addr_size_override) {
            decode->addressing_size = 4;
        } else {
            decode->addressing_size = 2;
        }
    } else if (!x86_is_long_mode(ENV_GET_CPU(env))) {
        /* protected */
        struct vmx_segment cs;
        vmx_read_segment_descriptor(ENV_GET_CPU(env), &cs, R_CS);
        /* check db */
        if ((cs.ar >> 14) & 1) {
            if (decode->addr_size_override) {
                decode->addressing_size = 2;
            } else {
                decode->addressing_size = 4;
            }
        } else {
            if (decode->addr_size_override) {
                decode->addressing_size = 4;
            } else {
                decode->addressing_size = 2;
            }
        }
    } else {
        /* long */
        if (decode->addr_size_override) {
            decode->addressing_size = 4;
        } else {
            decode->addressing_size = 8;
        }
    }
}

void set_operand_size(CPUX86State *env, struct x86_decode *decode)
{
    decode->operand_size = -1;
    if (x86_is_real(ENV_GET_CPU(env)) || x86_is_v8086(ENV_GET_CPU(env))) {
        if (decode->op_size_override) {
            decode->operand_size = 4;
        } else {
            decode->operand_size = 2;
        }
    } else if (!x86_is_long_mode(ENV_GET_CPU(env))) {
        /* protected */
        struct vmx_segment cs;
        vmx_read_segment_descriptor(ENV_GET_CPU(env), &cs, R_CS);
        /* check db */
        if ((cs.ar >> 14) & 1) {
            if (decode->op_size_override) {
                decode->operand_size = 2;
            } else{
                decode->operand_size = 4;
            }
        } else {
            if (decode->op_size_override) {
                decode->operand_size = 4;
            } else {
                decode->operand_size = 2;
            }
        }
    } else {
        /* long */
        if (decode->op_size_override) {
            decode->operand_size = 2;
        } else {
            decode->operand_size = 4;
        }

        if (decode->rex.w) {
            decode->operand_size = 8;
        }
    }
}

static void decode_sib(CPUX86State *env, struct x86_decode *decode)
{
    if ((decode->modrm.mod != 3) && (4 == decode->modrm.rm) &&
        (decode->addressing_size != 2)) {
        decode->sib.sib = decode_byte(env, decode);
        decode->sib_present = true;
    }
}

/* 16 bit modrm */
int disp16_tbl[4][8] = {
    {0, 0, 0, 0, 0, 0, 2, 0},
    {1, 1, 1, 1, 1, 1, 1, 1},
    {2, 2, 2, 2, 2, 2, 2, 2},
    {0, 0, 0, 0, 0, 0, 0, 0}
};

/* 32/64-bit modrm */
int disp32_tbl[4][8] = {
    {0, 0, 0, 0, -1, 4, 0, 0},
    {1, 1, 1, 1, 1, 1, 1, 1},
    {4, 4, 4, 4, 4, 4, 4, 4},
    {0, 0, 0, 0, 0, 0, 0, 0}
};

static inline void decode_displacement(CPUX86State *env, struct x86_decode *decode)
{
    int addressing_size = decode->addressing_size;
    int mod = decode->modrm.mod;
    int rm = decode->modrm.rm;
    
    decode->displacement_size = 0;
    switch (addressing_size) {
    case 2:
        decode->displacement_size = disp16_tbl[mod][rm];
        if (decode->displacement_size) {
            decode->displacement = (uint16_t)decode_bytes(env, decode,
                                    decode->displacement_size);
        }
        break;
    case 4:
    case 8:
        if (-1 == disp32_tbl[mod][rm]) {
            if (5 == decode->sib.base) {
                decode->displacement_size = 4;
            }
        } else {
            decode->displacement_size = disp32_tbl[mod][rm];
        }

        if (decode->displacement_size) {
            decode->displacement = (uint32_t)decode_bytes(env, decode,
                                                decode->displacement_size);
        }
        break;
    }
}

static inline void decode_modrm(CPUX86State *env, struct x86_decode *decode)
{
    decode->modrm.modrm = decode_byte(env, decode);
    decode->is_modrm = true;

    decode_sib(env, decode);
    decode_displacement(env, decode);
}

static inline void decode_opcode_general(CPUX86State *env,
                                         struct x86_decode *decode,
                                         uint8_t opcode,
                                         struct decode_tbl *inst_decoder)
{
    decode->cmd = inst_decoder->cmd;
    if (inst_decoder->operand_size) {
        decode->operand_size = inst_decoder->operand_size;
    }
    decode->flags_mask = inst_decoder->flags_mask;

    if (inst_decoder->is_modrm) {
        decode_modrm(env, decode);
    }
    if (inst_decoder->decode_op1) {
        inst_decoder->decode_op1(env, decode, &decode->op[0]);
    }
    if (inst_decoder->decode_op2) {
        inst_decoder->decode_op2(env, decode, &decode->op[1]);
    }
    if (inst_decoder->decode_op3) {
        inst_decoder->decode_op3(env, decode, &decode->op[2]);
    }
    if (inst_decoder->decode_op4) {
        inst_decoder->decode_op4(env, decode, &decode->op[3]);
    }
    if (inst_decoder->decode_postfix) {
        inst_decoder->decode_postfix(env, decode);
    }
}

static inline void decode_opcode_1(CPUX86State *env, struct x86_decode *decode,
                                   uint8_t opcode)
{
    struct decode_tbl *inst_decoder = &_decode_tbl1[opcode];
    decode_opcode_general(env, decode, opcode, inst_decoder);
}


static inline void decode_opcode_2(CPUX86State *env, struct x86_decode *decode,
                                   uint8_t opcode)
{
    struct decode_tbl *inst_decoder = &_decode_tbl2[opcode];
    decode_opcode_general(env, decode, opcode, inst_decoder);
}

static void decode_opcodes(CPUX86State *env, struct x86_decode *decode)
{
    uint8_t opcode;

    opcode = decode_byte(env, decode);
    decode->opcode[decode->opcode_len++] = opcode;
    if (opcode != OPCODE_ESCAPE) {
        decode_opcode_1(env, decode, opcode);
    } else {
        opcode = decode_byte(env, decode);
        decode->opcode[decode->opcode_len++] = opcode;
        decode_opcode_2(env, decode, opcode);
    }
}

uint32_t decode_instruction(CPUX86State *env, struct x86_decode *decode)
{
    memset(decode, 0, sizeof(*decode));
    decode_prefix(env, decode);
    set_addressing_size(env, decode);
    set_operand_size(env, decode);

    decode_opcodes(env, decode);

    return decode->len;
}

void init_decoder()
{
    int i;
    
    for (i = 0; i < ARRAY_SIZE(_decode_tbl2); i++) {
        memcpy(_decode_tbl1, &invl_inst, sizeof(invl_inst));
    }
    for (i = 0; i < ARRAY_SIZE(_decode_tbl2); i++) {
        memcpy(_decode_tbl2, &invl_inst, sizeof(invl_inst));
    }
    for (i = 0; i < ARRAY_SIZE(_decode_tbl3); i++) {
        memcpy(_decode_tbl3, &invl_inst, sizeof(invl_inst_x87));
    
    }
    for (i = 0; i < ARRAY_SIZE(_1op_inst); i++) {
        _decode_tbl1[_1op_inst[i].opcode] = _1op_inst[i];
    }
    for (i = 0; i < ARRAY_SIZE(_2op_inst); i++) {
        _decode_tbl2[_2op_inst[i].opcode] = _2op_inst[i];
    }
    for (i = 0; i < ARRAY_SIZE(_x87_inst); i++) {
        int index = ((_x87_inst[i].opcode & 0xf) << 4) |
                    ((_x87_inst[i].modrm_mod & 1) << 3) |
                    _x87_inst[i].modrm_reg;
        _decode_tbl3[index] = _x87_inst[i];
    }
}


const char *decode_cmd_to_string(enum x86_decode_cmd cmd)
{
    static const char *cmds[] = {"INVL", "PUSH", "PUSH_SEG", "POP", "POP_SEG",
        "MOV", "MOVSX", "MOVZX", "CALL_NEAR", "CALL_NEAR_ABS_INDIRECT",
        "CALL_FAR_ABS_INDIRECT", "CMD_CALL_FAR", "RET_NEAR", "RET_FAR", "ADD",
        "OR", "ADC", "SBB", "AND", "SUB", "XOR", "CMP", "INC", "DEC", "TST",
        "NOT", "NEG", "JMP_NEAR", "JMP_NEAR_ABS_INDIRECT", "JMP_FAR",
        "JMP_FAR_ABS_INDIRECT", "LEA", "JXX", "JCXZ", "SETXX", "MOV_TO_SEG",
        "MOV_FROM_SEG", "CLI", "STI", "CLD", "STD", "STC", "CLC", "OUT", "IN",
        "INS", "OUTS", "LIDT", "SIDT", "LGDT", "SGDT", "SMSW", "LMSW",
        "RDTSCP", "INVLPG", "MOV_TO_CR", "MOV_FROM_CR", "MOV_TO_DR",
        "MOV_FROM_DR", "PUSHF", "POPF", "CPUID", "ROL", "ROR", "RCL", "RCR",
        "SHL", "SAL", "SHR", "SHRD", "SHLD", "SAR", "DIV", "IDIV", "MUL",
        "IMUL_3", "IMUL_2", "IMUL_1", "MOVS", "CMPS", "SCAS", "LODS", "STOS",
        "BSWAP", "XCHG", "RDTSC", "RDMSR", "WRMSR", "ENTER", "LEAVE", "BT",
        "BTS", "BTC", "BTR", "BSF", "BSR", "IRET", "INT", "POPA", "PUSHA",
        "CWD", "CBW", "DAS", "AAD", "AAM", "AAS", "LOOP", "SLDT", "STR", "LLDT",
        "LTR", "VERR", "VERW", "SAHF", "LAHF", "WBINVD", "LDS", "LSS", "LES",
        "LGS", "LFS", "CMC", "XLAT", "NOP", "CMOV", "CLTS", "XADD", "HLT",
        "CMPXCHG8B", "CMPXCHG", "POPCNT", "FNINIT", "FLD", "FLDxx", "FNSTCW",
        "FNSTSW", "FNSETPM", "FSAVE", "FRSTOR", "FXSAVE", "FXRSTOR", "FDIV",
        "FMUL", "FSUB", "FADD", "EMMS", "MFENCE", "SFENCE", "LFENCE",
        "PREFETCH", "FST", "FABS", "FUCOM", "FUCOMI", "FLDCW",
        "FXCH", "FCHS", "FCMOV", "FRNDINT", "FXAM", "LAST"};
    return cmds[cmd];
}

target_ulong decode_linear_addr(CPUX86State *env, struct x86_decode *decode,
                               target_ulong addr, X86Seg seg)
{
    switch (decode->segment_override) {
    case PREFIX_CS_SEG_OVEERIDE:
        seg = R_CS;
        break;
    case PREFIX_SS_SEG_OVEERIDE:
        seg = R_SS;
        break;
    case PREFIX_DS_SEG_OVEERIDE:
        seg = R_DS;
        break;
    case PREFIX_ES_SEG_OVEERIDE:
        seg = R_ES;
        break;
    case PREFIX_FS_SEG_OVEERIDE:
        seg = R_FS;
        break;
    case PREFIX_GS_SEG_OVEERIDE:
        seg = R_GS;
        break;
    default:
        break;
    }
    return linear_addr_size(ENV_GET_CPU(env), addr, decode->addressing_size, seg);
}<|MERGE_RESOLUTION|>--- conflicted
+++ resolved
@@ -113,13 +113,8 @@
 {
     op->type = X86_VAR_REG;
     op->reg = decode->modrm.reg;
-<<<<<<< HEAD
-    op->ptr = get_reg_ref(env, op->reg, decode->rex.r,
-                            decode->rex.unused == 4, decode->operand_size);
-=======
     op->ptr = get_reg_ref(env, op->reg, decode->rex.rex, decode->rex.r,
                           decode->operand_size);
->>>>>>> 131b9a05
 }
 
 static void decode_rax(CPUX86State *env, struct x86_decode *decode,
@@ -127,12 +122,8 @@
 {
     op->type = X86_VAR_REG;
     op->reg = R_EAX;
-<<<<<<< HEAD
-    op->ptr = get_reg_ref(env, op->reg, 0, 0, decode->operand_size);
-=======
     op->ptr = get_reg_ref(env, op->reg, decode->rex.rex, 0,
                           decode->operand_size);
->>>>>>> 131b9a05
 }
 
 static inline void decode_immediate(CPUX86State *env, struct x86_decode *decode,
@@ -274,26 +265,16 @@
 {
     decode->op[0].type = X86_VAR_REG;
     decode->op[0].reg = decode->opcode[0] - 0x40;
-<<<<<<< HEAD
-    decode->op[0].ptr = get_reg_ref(env, decode->op[0].reg, decode->rex.b,
-                                decode->rex.unused == 4, decode->operand_size);
-=======
     decode->op[0].ptr = get_reg_ref(env, decode->op[0].reg, decode->rex.rex,
                                     decode->rex.b, decode->operand_size);
->>>>>>> 131b9a05
 }
 
 static void decode_decgroup(CPUX86State *env, struct x86_decode *decode)
 {
     decode->op[0].type = X86_VAR_REG;
     decode->op[0].reg = decode->opcode[0] - 0x48;
-<<<<<<< HEAD
-    decode->op[0].ptr = get_reg_ref(env, decode->op[0].reg, decode->rex.b,
-                                decode->rex.unused == 4, decode->operand_size);
-=======
     decode->op[0].ptr = get_reg_ref(env, decode->op[0].reg, decode->rex.rex,
                                     decode->rex.b, decode->operand_size);
->>>>>>> 131b9a05
 }
 
 static void decode_incgroup2(CPUX86State *env, struct x86_decode *decode)
@@ -309,26 +290,16 @@
 {
     decode->op[0].type = X86_VAR_REG;
     decode->op[0].reg = decode->opcode[0] - 0x50;
-<<<<<<< HEAD
-    decode->op[0].ptr = get_reg_ref(env, decode->op[0].reg, decode->rex.b,
-                                decode->rex.unused == 4, decode->operand_size);
-=======
     decode->op[0].ptr = get_reg_ref(env, decode->op[0].reg, decode->rex.rex,
                                     decode->rex.b, decode->operand_size);
->>>>>>> 131b9a05
 }
 
 static void decode_popgroup(CPUX86State *env, struct x86_decode *decode)
 {
     decode->op[0].type = X86_VAR_REG;
     decode->op[0].reg = decode->opcode[0] - 0x58;
-<<<<<<< HEAD
-    decode->op[0].ptr = get_reg_ref(env, decode->op[0].reg, decode->rex.b,
-                                decode->rex.unused == 4, decode->operand_size);
-=======
     decode->op[0].ptr = get_reg_ref(env, decode->op[0].reg, decode->rex.rex,
                                     decode->rex.b, decode->operand_size);
->>>>>>> 131b9a05
 }
 
 static void decode_jxx(CPUX86State *env, struct x86_decode *decode)
@@ -409,26 +380,16 @@
 {
     decode->op[0].type = X86_VAR_REG;
     decode->op[0].reg = decode->opcode[0] - 0x90;
-<<<<<<< HEAD
-    decode->op[0].ptr = get_reg_ref(env, decode->op[0].reg, decode->rex.b,
-                                decode->rex.unused == 4, decode->operand_size);
-=======
     decode->op[0].ptr = get_reg_ref(env, decode->op[0].reg, decode->rex.rex,
                                     decode->rex.b, decode->operand_size);
->>>>>>> 131b9a05
 }
 
 static void decode_movgroup(CPUX86State *env, struct x86_decode *decode)
 {
     decode->op[0].type = X86_VAR_REG;
     decode->op[0].reg = decode->opcode[0] - 0xb8;
-<<<<<<< HEAD
-    decode->op[0].ptr = get_reg_ref(env, decode->op[0].reg, decode->rex.b,
-                                decode->rex.unused == 4, decode->operand_size);
-=======
     decode->op[0].ptr = get_reg_ref(env, decode->op[0].reg, decode->rex.rex,
                                     decode->rex.b, decode->operand_size);
->>>>>>> 131b9a05
     decode_immediate(env, decode, &decode->op[1], decode->operand_size);
 }
 
@@ -443,13 +404,8 @@
 {
     decode->op[0].type = X86_VAR_REG;
     decode->op[0].reg = decode->opcode[0] - 0xb0;
-<<<<<<< HEAD
-    decode->op[0].ptr = get_reg_ref(env, decode->op[0].reg, decode->rex.b,
-                                decode->rex.unused == 4, decode->operand_size);
-=======
     decode->op[0].ptr = get_reg_ref(env, decode->op[0].reg, decode->rex.rex,
                                     decode->rex.b, decode->operand_size);
->>>>>>> 131b9a05
     decode_immediate(env, decode, &decode->op[1], decode->operand_size);
 }
 
@@ -458,12 +414,8 @@
 {
     op->type = X86_VAR_REG;
     op->reg = R_ECX;
-<<<<<<< HEAD
-    op->ptr = get_reg_ref(env, op->reg, decode->rex.b, decode->rex.unused == 4, decode->operand_size);
-=======
     op->ptr = get_reg_ref(env, op->reg, decode->rex.rex, decode->rex.b,
                           decode->operand_size);
->>>>>>> 131b9a05
 }
 
 struct decode_tbl {
@@ -688,13 +640,8 @@
 {
     decode->op[0].type = X86_VAR_REG;
     decode->op[0].reg = decode->opcode[1] - 0xc8;
-<<<<<<< HEAD
-    decode->op[0].ptr = get_reg_ref(env, decode->op[0].reg, decode->rex.b,
-                                decode->rex.unused == 4, decode->operand_size);
-=======
     decode->op[0].ptr = get_reg_ref(env, decode->op[0].reg, decode->rex.rex,
                                     decode->rex.b, decode->operand_size);
->>>>>>> 131b9a05
 }
 
 static void decode_d9_4(CPUX86State *env, struct x86_decode *decode)
@@ -1740,12 +1687,8 @@
     }
 }
 
-<<<<<<< HEAD
-uintptr_t get_reg_ref(CPUX86State *env, int reg, int is_extended, int rex, int size)
-=======
 target_ulong get_reg_ref(CPUX86State *env, int reg, int rex, int is_extended,
                          int size)
->>>>>>> 131b9a05
 {
     uintptr_t ptr = 0;
     int which = 0;
@@ -1757,11 +1700,7 @@
 
     switch (size) {
     case 1:
-<<<<<<< HEAD
-        if (rex || is_extended || reg < 4) {
-=======
         if (is_extended || reg < 4 || rex) {
->>>>>>> 131b9a05
             which = 1;
             ptr = (uintptr_t)&RL(env, reg);
         } else {
@@ -1777,18 +1716,12 @@
     return ptr;
 }
 
-<<<<<<< HEAD
-target_ulong get_reg_val(CPUX86State *env, int reg, int is_extended, int rex, int size)
-{
-    target_ulong val = 0;
-    memcpy(&val, (void *)get_reg_ref(env, reg, is_extended, rex, size), size);
-=======
+
 target_ulong get_reg_val(CPUX86State *env, int reg, int rex, int is_extended,
                          int size)
 {
     target_ulong val = 0;
     memcpy(&val, (void *)get_reg_ref(env, reg, rex, is_extended, size), size);
->>>>>>> 131b9a05
     return val;
 }
 
@@ -1810,12 +1743,8 @@
         if (base_reg == R_ESP || base_reg == R_EBP) {
             *sel = R_SS;
         }
-<<<<<<< HEAD
-        base = get_reg_val(env, decode->sib.base, decode->rex.b, decode->rex.unused == 4, addr_size);
-=======
         base = get_reg_val(env, decode->sib.base, decode->rex.rex,
                            decode->rex.b, addr_size);
->>>>>>> 131b9a05
     }
 
     if (decode->rex.x) {
@@ -1823,14 +1752,9 @@
     }
 
     if (index_reg != R_ESP) {
-<<<<<<< HEAD
-        scaled_index = get_reg_val(env, index_reg, decode->rex.x,
-                    decode->rex.unused == 4, addr_size) << decode->sib.scale;
-=======
         scaled_index = get_reg_val(env, index_reg, decode->rex.rex,
                                    decode->rex.x, addr_size) <<
                                    decode->sib.scale;
->>>>>>> 131b9a05
     }
     return base + scaled_index;
 }
@@ -1858,12 +1782,8 @@
         if (decode->modrm.rm == R_EBP || decode->modrm.rm == R_ESP) {
             seg = R_SS;
         }
-<<<<<<< HEAD
-        ptr += get_reg_val(env, decode->modrm.rm, decode->rex.b, decode->rex.unused == 4, addr_size);
-=======
         ptr += get_reg_val(env, decode->modrm.rm, decode->rex.rex,
                            decode->rex.b, addr_size);
->>>>>>> 131b9a05
     }
 
     if (X86_DECODE_CMD_LEA == decode->cmd) {
@@ -1892,12 +1812,8 @@
     } else if (0 == mod && 5 == rm) {
         ptr = RIP(env) + decode->len + (int32_t) offset;
     } else {
-<<<<<<< HEAD
-        ptr = get_reg_val(env, src, decode->rex.b, decode->rex.unused == 4,  8) + (int64_t) offset;
-=======
         ptr = get_reg_val(env, src, decode->rex.rex, decode->rex.b, 8) +
               (int64_t) offset;
->>>>>>> 131b9a05
     }
 
     if (X86_DECODE_CMD_LEA == decode->cmd) {
@@ -1914,13 +1830,8 @@
     if (3 == decode->modrm.mod) {
         op->reg = decode->modrm.reg;
         op->type = X86_VAR_REG;
-<<<<<<< HEAD
-        op->ptr = get_reg_ref(env, decode->modrm.rm, decode->rex.b,
-                                decode->rex.unused == 4, decode->operand_size);
-=======
         op->ptr = get_reg_ref(env, decode->modrm.rm, decode->rex.rex,
                               decode->rex.b, decode->operand_size);
->>>>>>> 131b9a05
         return;
     }
 
