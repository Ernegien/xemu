--- conflicted
+++ resolved
@@ -1688,18 +1688,10 @@
     }
 }
 
-<<<<<<< HEAD
-uintptr_t get_reg_ref(CPUX86State *env, int reg, int rex, int is_extended,
-                         int size)
-{
-    uintptr_t ptr = 0;
-    int which = 0;
-=======
 target_ulong get_reg_ref(CPUX86State *env, int reg, int rex_present,
                          int is_extended, int size)
 {
     target_ulong ptr = 0;
->>>>>>> b0ca999a
 
     if (is_extended) {
         reg |= R_R8;
@@ -1707,19 +1699,6 @@
 
     switch (size) {
     case 1:
-<<<<<<< HEAD
-        if (is_extended || reg < 4 || rex) {
-            which = 1;
-            ptr = (uintptr_t)&RL(env, reg);
-        } else {
-            which = 2;
-            ptr = (uintptr_t)&RH(env, reg - 4);
-        }
-        break;
-    default:
-        which = 3;
-        ptr = (uintptr_t)&RRX(env, reg);
-=======
         if (is_extended || reg < 4 || rex_present) {
             ptr = (target_ulong)&RL(env, reg);
         } else {
@@ -1728,20 +1707,13 @@
         break;
     default:
         ptr = (target_ulong)&RRX(env, reg);
->>>>>>> b0ca999a
         break;
     }
     return ptr;
 }
 
-<<<<<<< HEAD
-
-target_ulong get_reg_val(CPUX86State *env, int reg, int rex, int is_extended,
-                         int size)
-=======
 target_ulong get_reg_val(CPUX86State *env, int reg, int rex_present,
                          int is_extended, int size)
->>>>>>> b0ca999a
 {
     target_ulong val = 0;
     memcpy(&val,
