/*
 * Declarations for cpu physical memory functions
 *
 * Copyright 2011 Red Hat, Inc. and/or its affiliates
 *
 * Authors:
 *  Avi Kivity <avi@redhat.com>
 *
 * This work is licensed under the terms of the GNU GPL, version 2 or
 * later.  See the COPYING file in the top-level directory.
 *
 */

/*
 * This header is for use by exec.c and memory.c ONLY.  Do not include it.
 * The functions declared here will be removed soon.
 */

#ifndef RAM_ADDR_H
#define RAM_ADDR_H

#ifndef CONFIG_USER_ONLY
#include "cpu.h"
#include "hw/xen/xen.h"
#include "sysemu/tcg.h"
#include "exec/ramlist.h"

struct RAMBlock {
    struct rcu_head rcu;
    struct MemoryRegion *mr;
    uint8_t *host;
    uint8_t *colo_cache; /* For colo, VM's ram cache */
    ram_addr_t offset;
    ram_addr_t used_length;
    ram_addr_t max_length;
    void (*resized)(const char*, uint64_t length, void *host);
    uint32_t flags;
    /* Protected by iothread lock.  */
    char idstr[256];
    /* RCU-enabled, writes protected by the ramlist lock */
    QLIST_ENTRY(RAMBlock) next;
    QLIST_HEAD(, RAMBlockNotifier) ramblock_notifiers;
    int fd;
    size_t page_size;
    /* dirty bitmap used during migration */
    unsigned long *bmap;
    /* bitmap of already received pages in postcopy */
    unsigned long *receivedmap;

    /*
     * bitmap to track already cleared dirty bitmap.  When the bit is
     * set, it means the corresponding memory chunk needs a log-clear.
     * Set this up to non-NULL to enable the capability to postpone
     * and split clearing of dirty bitmap on the remote node (e.g.,
     * KVM).  The bitmap will be set only when doing global sync.
     *
     * NOTE: this bitmap is different comparing to the other bitmaps
     * in that one bit can represent multiple guest pages (which is
     * decided by the `clear_bmap_shift' variable below).  On
     * destination side, this should always be NULL, and the variable
     * `clear_bmap_shift' is meaningless.
     */
    unsigned long *clear_bmap;
    uint8_t clear_bmap_shift;
};

/**
 * clear_bmap_size: calculate clear bitmap size
 *
 * @pages: number of guest pages
 * @shift: guest page number shift
 *
 * Returns: number of bits for the clear bitmap
 */
static inline long clear_bmap_size(uint64_t pages, uint8_t shift)
{
    return DIV_ROUND_UP(pages, 1UL << shift);
}

/**
 * clear_bmap_set: set clear bitmap for the page range
 *
 * @rb: the ramblock to operate on
 * @start: the start page number
 * @size: number of pages to set in the bitmap
 *
 * Returns: None
 */
static inline void clear_bmap_set(RAMBlock *rb, uint64_t start,
                                  uint64_t npages)
{
    uint8_t shift = rb->clear_bmap_shift;

    bitmap_set_atomic(rb->clear_bmap, start >> shift,
                      clear_bmap_size(npages, shift));
}

/**
 * clear_bmap_test_and_clear: test clear bitmap for the page, clear if set
 *
 * @rb: the ramblock to operate on
 * @page: the page number to check
 *
 * Returns: true if the bit was set, false otherwise
 */
static inline bool clear_bmap_test_and_clear(RAMBlock *rb, uint64_t page)
{
    uint8_t shift = rb->clear_bmap_shift;

    return bitmap_test_and_clear_atomic(rb->clear_bmap, page >> shift, 1);
}

static inline bool offset_in_ramblock(RAMBlock *b, ram_addr_t offset)
{
    return (b && b->host && offset < b->used_length) ? true : false;
}

static inline void *ramblock_ptr(RAMBlock *block, ram_addr_t offset)
{
    assert(offset_in_ramblock(block, offset));
    return (char *)block->host + offset;
}

static inline unsigned long int ramblock_recv_bitmap_offset(void *host_addr,
                                                            RAMBlock *rb)
{
    uint64_t host_addr_offset =
            (uint64_t)(uintptr_t)(host_addr - (void *)rb->host);
    return host_addr_offset >> TARGET_PAGE_BITS;
}

bool ramblock_is_pmem(RAMBlock *rb);

long qemu_minrampagesize(void);
long qemu_maxrampagesize(void);

/**
 * qemu_ram_alloc_from_file,
 * qemu_ram_alloc_from_fd:  Allocate a ram block from the specified backing
 *                          file or device
 *
 * Parameters:
 *  @size: the size in bytes of the ram block
 *  @mr: the memory region where the ram block is
 *  @ram_flags: specify the properties of the ram block, which can be one
 *              or bit-or of following values
 *              - RAM_SHARED: mmap the backing file or device with MAP_SHARED
 *              - RAM_PMEM: the backend @mem_path or @fd is persistent memory
 *              Other bits are ignored.
 *  @mem_path or @fd: specify the backing file or device
 *  @errp: pointer to Error*, to store an error if it happens
 *
 * Return:
 *  On success, return a pointer to the ram block.
 *  On failure, return NULL.
 */
RAMBlock *qemu_ram_alloc_from_file(ram_addr_t size, MemoryRegion *mr,
                                   uint32_t ram_flags, const char *mem_path,
                                   Error **errp);
RAMBlock *qemu_ram_alloc_from_fd(ram_addr_t size, MemoryRegion *mr,
                                 uint32_t ram_flags, int fd,
                                 Error **errp);

RAMBlock *qemu_ram_alloc_from_ptr(ram_addr_t size, void *host,
                                  MemoryRegion *mr, Error **errp);
RAMBlock *qemu_ram_alloc(ram_addr_t size, bool share, MemoryRegion *mr,
                         Error **errp);
RAMBlock *qemu_ram_alloc_resizeable(ram_addr_t size, ram_addr_t max_size,
                                    void (*resized)(const char*,
                                                    uint64_t length,
                                                    void *host),
                                    MemoryRegion *mr, Error **errp);
void qemu_ram_free(RAMBlock *block);

int qemu_ram_resize(RAMBlock *block, ram_addr_t newsize, Error **errp);

#define DIRTY_CLIENTS_ALL     ((1 << DIRTY_MEMORY_NUM) - 1)
#define DIRTY_CLIENTS_NOCODE  (DIRTY_CLIENTS_ALL & ~(1 << DIRTY_MEMORY_CODE))

void tb_invalidate_phys_range(ram_addr_t start, ram_addr_t end);

static inline bool cpu_physical_memory_get_dirty(ram_addr_t start,
                                                 ram_addr_t length,
                                                 unsigned client)
{
    DirtyMemoryBlocks *blocks;
    unsigned long end, page;
    unsigned long idx, offset, base;
    bool dirty = false;

    assert(client < DIRTY_MEMORY_NUM);

    end = TARGET_PAGE_ALIGN(start + length) >> TARGET_PAGE_BITS;
    page = start >> TARGET_PAGE_BITS;

    WITH_RCU_READ_LOCK_GUARD() {
        blocks = atomic_rcu_read(&ram_list.dirty_memory[client]);

        idx = page / DIRTY_MEMORY_BLOCK_SIZE;
        offset = page % DIRTY_MEMORY_BLOCK_SIZE;
        base = page - offset;
        while (page < end) {
            unsigned long next = MIN(end, base + DIRTY_MEMORY_BLOCK_SIZE);
            unsigned long num = next - base;
            unsigned long found = find_next_bit(blocks->blocks[idx],
                                                num, offset);
            if (found < num) {
                dirty = true;
                break;
            }

            page = next;
            idx++;
            offset = 0;
            base += DIRTY_MEMORY_BLOCK_SIZE;
        }
    }

    return dirty;
}

static inline bool cpu_physical_memory_all_dirty(ram_addr_t start,
                                                 ram_addr_t length,
                                                 unsigned client)
{
    DirtyMemoryBlocks *blocks;
    unsigned long end, page;
    unsigned long idx, offset, base;
    bool dirty = true;

    assert(client < DIRTY_MEMORY_NUM);

    end = TARGET_PAGE_ALIGN(start + length) >> TARGET_PAGE_BITS;
    page = start >> TARGET_PAGE_BITS;

    RCU_READ_LOCK_GUARD();

    blocks = atomic_rcu_read(&ram_list.dirty_memory[client]);

    idx = page / DIRTY_MEMORY_BLOCK_SIZE;
    offset = page % DIRTY_MEMORY_BLOCK_SIZE;
    base = page - offset;
    while (page < end) {
        unsigned long next = MIN(end, base + DIRTY_MEMORY_BLOCK_SIZE);
        unsigned long num = next - base;
        unsigned long found = find_next_zero_bit(blocks->blocks[idx], num, offset);
        if (found < num) {
            dirty = false;
            break;
        }

        page = next;
        idx++;
        offset = 0;
        base += DIRTY_MEMORY_BLOCK_SIZE;
    }

    return dirty;
}

static inline bool cpu_physical_memory_get_dirty_flag(ram_addr_t addr,
                                                      unsigned client)
{
    return cpu_physical_memory_get_dirty(addr, 1, client);
}

static inline bool cpu_physical_memory_is_clean(ram_addr_t addr)
{
    bool nv2a = cpu_physical_memory_get_dirty_flag(addr, DIRTY_MEMORY_NV2A);
    bool vga = cpu_physical_memory_get_dirty_flag(addr, DIRTY_MEMORY_VGA);
    bool code = cpu_physical_memory_get_dirty_flag(addr, DIRTY_MEMORY_CODE);
    bool migration =
        cpu_physical_memory_get_dirty_flag(addr, DIRTY_MEMORY_MIGRATION);
    return !(nv2a && vga && code && migration);
}

static inline uint8_t cpu_physical_memory_range_includes_clean(ram_addr_t start,
                                                               ram_addr_t length,
                                                               uint8_t mask)
{
    uint8_t ret = 0;

    if (mask & (1 << DIRTY_MEMORY_NV2A) &&
        !cpu_physical_memory_all_dirty(start, length, DIRTY_MEMORY_NV2A)) {
        ret |= (1 << DIRTY_MEMORY_NV2A);
    }
    if (mask & (1 << DIRTY_MEMORY_VGA) &&
        !cpu_physical_memory_all_dirty(start, length, DIRTY_MEMORY_VGA)) {
        ret |= (1 << DIRTY_MEMORY_VGA);
    }
    if (mask & (1 << DIRTY_MEMORY_CODE) &&
        !cpu_physical_memory_all_dirty(start, length, DIRTY_MEMORY_CODE)) {
        ret |= (1 << DIRTY_MEMORY_CODE);
    }
    if (mask & (1 << DIRTY_MEMORY_MIGRATION) &&
        !cpu_physical_memory_all_dirty(start, length, DIRTY_MEMORY_MIGRATION)) {
        ret |= (1 << DIRTY_MEMORY_MIGRATION);
    }
    return ret;
}

static inline void cpu_physical_memory_set_dirty_flag(ram_addr_t addr,
                                                      unsigned client)
{
    unsigned long page, idx, offset;
    DirtyMemoryBlocks *blocks;

    assert(client < DIRTY_MEMORY_NUM);

    page = addr >> TARGET_PAGE_BITS;
    idx = page / DIRTY_MEMORY_BLOCK_SIZE;
    offset = page % DIRTY_MEMORY_BLOCK_SIZE;

    RCU_READ_LOCK_GUARD();

    blocks = atomic_rcu_read(&ram_list.dirty_memory[client]);

    set_bit_atomic(offset, blocks->blocks[idx]);
}

static inline void cpu_physical_memory_set_dirty_range(ram_addr_t start,
                                                       ram_addr_t length,
                                                       uint8_t mask)
{
    DirtyMemoryBlocks *blocks[DIRTY_MEMORY_NUM];
    unsigned long end, page;
    unsigned long idx, offset, base;
    int i;

    if (!mask && !xen_enabled()) {
        return;
    }

    end = TARGET_PAGE_ALIGN(start + length) >> TARGET_PAGE_BITS;
    page = start >> TARGET_PAGE_BITS;

    WITH_RCU_READ_LOCK_GUARD() {
        for (i = 0; i < DIRTY_MEMORY_NUM; i++) {
            blocks[i] = atomic_rcu_read(&ram_list.dirty_memory[i]);
        }

        idx = page / DIRTY_MEMORY_BLOCK_SIZE;
        offset = page % DIRTY_MEMORY_BLOCK_SIZE;
        base = page - offset;
        while (page < end) {
            unsigned long next = MIN(end, base + DIRTY_MEMORY_BLOCK_SIZE);

            if (likely(mask & (1 << DIRTY_MEMORY_MIGRATION))) {
                bitmap_set_atomic(blocks[DIRTY_MEMORY_MIGRATION]->blocks[idx],
                                  offset, next - page);
            }
            if (unlikely(mask & (1 << DIRTY_MEMORY_VGA))) {
                bitmap_set_atomic(blocks[DIRTY_MEMORY_VGA]->blocks[idx],
                                  offset, next - page);
            }
            if (unlikely(mask & (1 << DIRTY_MEMORY_CODE))) {
                bitmap_set_atomic(blocks[DIRTY_MEMORY_CODE]->blocks[idx],
                                  offset, next - page);
            }

<<<<<<< HEAD
        if (likely(mask & (1 << DIRTY_MEMORY_MIGRATION))) {
            bitmap_set_atomic(blocks[DIRTY_MEMORY_MIGRATION]->blocks[idx],
                              offset, next - page);
        }
        if (unlikely(mask & (1 << DIRTY_MEMORY_VGA))) {
            bitmap_set_atomic(blocks[DIRTY_MEMORY_VGA]->blocks[idx],
                              offset, next - page);
        }
        if (unlikely(mask & (1 << DIRTY_MEMORY_NV2A))) {
            bitmap_set_atomic(blocks[DIRTY_MEMORY_NV2A]->blocks[idx],
                              offset, next - page);
        }
        if (unlikely(mask & (1 << DIRTY_MEMORY_CODE))) {
            bitmap_set_atomic(blocks[DIRTY_MEMORY_CODE]->blocks[idx],
                              offset, next - page);
=======
            page = next;
            idx++;
            offset = 0;
            base += DIRTY_MEMORY_BLOCK_SIZE;
>>>>>>> b0ca999a
        }
    }

    xen_hvm_modified_memory(start, length);
}

#if !defined(_WIN32)
static inline void cpu_physical_memory_set_dirty_lebitmap(unsigned long *bitmap,
                                                          ram_addr_t start,
                                                          ram_addr_t pages)
{
    unsigned long i, j;
    unsigned long page_number, c;
    hwaddr addr;
    ram_addr_t ram_addr;
    unsigned long len = (pages + HOST_LONG_BITS - 1) / HOST_LONG_BITS;
    unsigned long hpratio = qemu_real_host_page_size / TARGET_PAGE_SIZE;
    unsigned long page = BIT_WORD(start >> TARGET_PAGE_BITS);

    /* start address is aligned at the start of a word? */
    if ((((page * BITS_PER_LONG) << TARGET_PAGE_BITS) == start) &&
        (hpratio == 1)) {
        unsigned long **blocks[DIRTY_MEMORY_NUM];
        unsigned long idx;
        unsigned long offset;
        long k;
        long nr = BITS_TO_LONGS(pages);

        idx = (start >> TARGET_PAGE_BITS) / DIRTY_MEMORY_BLOCK_SIZE;
        offset = BIT_WORD((start >> TARGET_PAGE_BITS) %
                          DIRTY_MEMORY_BLOCK_SIZE);

        WITH_RCU_READ_LOCK_GUARD() {
            for (i = 0; i < DIRTY_MEMORY_NUM; i++) {
                blocks[i] = atomic_rcu_read(&ram_list.dirty_memory[i])->blocks;
            }

            for (k = 0; k < nr; k++) {
                if (bitmap[k]) {
                    unsigned long temp = leul_to_cpu(bitmap[k]);

                    atomic_or(&blocks[DIRTY_MEMORY_VGA][idx][offset], temp);

                    if (global_dirty_log) {
                        atomic_or(&blocks[DIRTY_MEMORY_MIGRATION][idx][offset],
                                  temp);
                    }

<<<<<<< HEAD
                atomic_or(&blocks[DIRTY_MEMORY_MIGRATION][idx][offset], temp);
                atomic_or(&blocks[DIRTY_MEMORY_VGA][idx][offset], temp);
                atomic_or(&blocks[DIRTY_MEMORY_NV2A][idx][offset], temp);
                if (tcg_enabled()) {
                    atomic_or(&blocks[DIRTY_MEMORY_CODE][idx][offset], temp);
=======
                    if (tcg_enabled()) {
                        atomic_or(&blocks[DIRTY_MEMORY_CODE][idx][offset],
                                  temp);
                    }
>>>>>>> b0ca999a
                }

                if (++offset >= BITS_TO_LONGS(DIRTY_MEMORY_BLOCK_SIZE)) {
                    offset = 0;
                    idx++;
                }
            }
        }

        xen_hvm_modified_memory(start, pages << TARGET_PAGE_BITS);
    } else {
        uint8_t clients = tcg_enabled() ? DIRTY_CLIENTS_ALL : DIRTY_CLIENTS_NOCODE;

        if (!global_dirty_log) {
            clients &= ~(1 << DIRTY_MEMORY_MIGRATION);
        }

        /*
         * bitmap-traveling is faster than memory-traveling (for addr...)
         * especially when most of the memory is not dirty.
         */
        for (i = 0; i < len; i++) {
            if (bitmap[i] != 0) {
                c = leul_to_cpu(bitmap[i]);
                do {
                    j = ctzl(c);
                    c &= ~(1ul << j);
                    page_number = (i * HOST_LONG_BITS + j) * hpratio;
                    addr = page_number * TARGET_PAGE_SIZE;
                    ram_addr = start + addr;
                    cpu_physical_memory_set_dirty_range(ram_addr,
                                       TARGET_PAGE_SIZE * hpratio, clients);
                } while (c != 0);
            }
        }
    }
}
#endif /* not _WIN32 */

bool cpu_physical_memory_test_and_clear_dirty(ram_addr_t start,
                                              ram_addr_t length,
                                              unsigned client);

DirtyBitmapSnapshot *cpu_physical_memory_snapshot_and_clear_dirty
    (MemoryRegion *mr, hwaddr offset, hwaddr length, unsigned client);

bool cpu_physical_memory_snapshot_get_dirty(DirtyBitmapSnapshot *snap,
                                            ram_addr_t start,
                                            ram_addr_t length);

static inline void cpu_physical_memory_clear_dirty_range(ram_addr_t start,
                                                         ram_addr_t length)
{
    cpu_physical_memory_test_and_clear_dirty(start, length, DIRTY_MEMORY_MIGRATION);
    cpu_physical_memory_test_and_clear_dirty(start, length, DIRTY_MEMORY_VGA);
    cpu_physical_memory_test_and_clear_dirty(start, length, DIRTY_MEMORY_NV2A);
    cpu_physical_memory_test_and_clear_dirty(start, length, DIRTY_MEMORY_CODE);
}


/* Called with RCU critical section */
static inline
uint64_t cpu_physical_memory_sync_dirty_bitmap(RAMBlock *rb,
                                               ram_addr_t start,
                                               ram_addr_t length,
                                               uint64_t *real_dirty_pages)
{
    ram_addr_t addr;
    unsigned long word = BIT_WORD((start + rb->offset) >> TARGET_PAGE_BITS);
    uint64_t num_dirty = 0;
    unsigned long *dest = rb->bmap;

    /* start address and length is aligned at the start of a word? */
    if (((word * BITS_PER_LONG) << TARGET_PAGE_BITS) ==
         (start + rb->offset) &&
        !(length & ((BITS_PER_LONG << TARGET_PAGE_BITS) - 1))) {
        int k;
        int nr = BITS_TO_LONGS(length >> TARGET_PAGE_BITS);
        unsigned long * const *src;
        unsigned long idx = (word * BITS_PER_LONG) / DIRTY_MEMORY_BLOCK_SIZE;
        unsigned long offset = BIT_WORD((word * BITS_PER_LONG) %
                                        DIRTY_MEMORY_BLOCK_SIZE);
        unsigned long page = BIT_WORD(start >> TARGET_PAGE_BITS);

        src = atomic_rcu_read(
                &ram_list.dirty_memory[DIRTY_MEMORY_MIGRATION])->blocks;

        for (k = page; k < page + nr; k++) {
            if (src[idx][offset]) {
                unsigned long bits = atomic_xchg(&src[idx][offset], 0);
                unsigned long new_dirty;
                *real_dirty_pages += ctpopl(bits);
                new_dirty = ~dest[k];
                dest[k] |= bits;
                new_dirty &= bits;
                num_dirty += ctpopl(new_dirty);
            }

            if (++offset >= BITS_TO_LONGS(DIRTY_MEMORY_BLOCK_SIZE)) {
                offset = 0;
                idx++;
            }
        }

        if (rb->clear_bmap) {
            /*
             * Postpone the dirty bitmap clear to the point before we
             * really send the pages, also we will split the clear
             * dirty procedure into smaller chunks.
             */
            clear_bmap_set(rb, start >> TARGET_PAGE_BITS,
                           length >> TARGET_PAGE_BITS);
        } else {
            /* Slow path - still do that in a huge chunk */
            memory_region_clear_dirty_bitmap(rb->mr, start, length);
        }
    } else {
        ram_addr_t offset = rb->offset;

        for (addr = 0; addr < length; addr += TARGET_PAGE_SIZE) {
            if (cpu_physical_memory_test_and_clear_dirty(
                        start + addr + offset,
                        TARGET_PAGE_SIZE,
                        DIRTY_MEMORY_MIGRATION)) {
                *real_dirty_pages += 1;
                long k = (start + addr) >> TARGET_PAGE_BITS;
                if (!test_and_set_bit(k, dest)) {
                    num_dirty++;
                }
            }
        }
    }

    return num_dirty;
}
#endif
#endif<|MERGE_RESOLUTION|>--- conflicted
+++ resolved
@@ -357,29 +357,15 @@
                 bitmap_set_atomic(blocks[DIRTY_MEMORY_CODE]->blocks[idx],
                                   offset, next - page);
             }
-
-<<<<<<< HEAD
-        if (likely(mask & (1 << DIRTY_MEMORY_MIGRATION))) {
-            bitmap_set_atomic(blocks[DIRTY_MEMORY_MIGRATION]->blocks[idx],
-                              offset, next - page);
-        }
-        if (unlikely(mask & (1 << DIRTY_MEMORY_VGA))) {
-            bitmap_set_atomic(blocks[DIRTY_MEMORY_VGA]->blocks[idx],
-                              offset, next - page);
-        }
-        if (unlikely(mask & (1 << DIRTY_MEMORY_NV2A))) {
-            bitmap_set_atomic(blocks[DIRTY_MEMORY_NV2A]->blocks[idx],
-                              offset, next - page);
-        }
-        if (unlikely(mask & (1 << DIRTY_MEMORY_CODE))) {
-            bitmap_set_atomic(blocks[DIRTY_MEMORY_CODE]->blocks[idx],
-                              offset, next - page);
-=======
+            if (unlikely(mask & (1 << DIRTY_MEMORY_NV2A))) {
+                bitmap_set_atomic(blocks[DIRTY_MEMORY_NV2A]->blocks[idx],
+                                  offset, next - page);
+            }
+
             page = next;
             idx++;
             offset = 0;
             base += DIRTY_MEMORY_BLOCK_SIZE;
->>>>>>> b0ca999a
         }
     }
 
@@ -422,24 +408,17 @@
                     unsigned long temp = leul_to_cpu(bitmap[k]);
 
                     atomic_or(&blocks[DIRTY_MEMORY_VGA][idx][offset], temp);
+                    atomic_or(&blocks[DIRTY_MEMORY_NV2A][idx][offset], temp);
 
                     if (global_dirty_log) {
                         atomic_or(&blocks[DIRTY_MEMORY_MIGRATION][idx][offset],
                                   temp);
                     }
 
-<<<<<<< HEAD
-                atomic_or(&blocks[DIRTY_MEMORY_MIGRATION][idx][offset], temp);
-                atomic_or(&blocks[DIRTY_MEMORY_VGA][idx][offset], temp);
-                atomic_or(&blocks[DIRTY_MEMORY_NV2A][idx][offset], temp);
-                if (tcg_enabled()) {
-                    atomic_or(&blocks[DIRTY_MEMORY_CODE][idx][offset], temp);
-=======
                     if (tcg_enabled()) {
                         atomic_or(&blocks[DIRTY_MEMORY_CODE][idx][offset],
                                   temp);
                     }
->>>>>>> b0ca999a
                 }
 
                 if (++offset >= BITS_TO_LONGS(DIRTY_MEMORY_BLOCK_SIZE)) {
