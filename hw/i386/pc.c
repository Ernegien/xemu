--- conflicted
+++ resolved
@@ -377,63 +377,6 @@
     return 0xffffffffffffffffULL;
 }
 
-<<<<<<< HEAD
-/* TSC handling */
-uint64_t cpu_get_tsc(CPUX86State *env)
-{
-#ifdef XBOX
-    return muldiv64(qemu_clock_get_ns(QEMU_CLOCK_VIRTUAL), 733333333,
-                    NANOSECONDS_PER_SECOND);
-#else
-    return cpu_get_ticks();
-#endif
-}
-
-/* IRQ handling */
-int cpu_get_pic_interrupt(CPUX86State *env)
-{
-    X86CPU *cpu = env_archcpu(env);
-    int intno;
-
-    if (!kvm_irqchip_in_kernel()) {
-        intno = apic_get_interrupt(cpu->apic_state);
-        if (intno >= 0) {
-            return intno;
-        }
-        /* read the irq from the PIC */
-        if (!apic_accept_pic_intr(cpu->apic_state)) {
-            return -1;
-        }
-    }
-
-    intno = pic_read_irq(isa_pic);
-    return intno;
-}
-
-static void pic_irq_request(void *opaque, int irq, int level)
-{
-    CPUState *cs = first_cpu;
-    X86CPU *cpu = X86_CPU(cs);
-
-    DPRINTF("pic_irqs: %s irq %d\n", level? "raise" : "lower", irq);
-    if (cpu->apic_state && !kvm_irqchip_in_kernel()) {
-        CPU_FOREACH(cs) {
-            cpu = X86_CPU(cs);
-            if (apic_accept_pic_intr(cpu->apic_state)) {
-                apic_deliver_pic_intr(cpu->apic_state, level);
-            }
-        }
-    } else {
-        if (level) {
-            cpu_interrupt(cs, CPU_INTERRUPT_HARD);
-        } else {
-            cpu_reset_interrupt(cs, CPU_INTERRUPT_HARD);
-        }
-    }
-}
-
-=======
->>>>>>> fdd76fec
 /* PC cmos mappings */
 
 #define REG_EQUIPMENT_BYTE          0x14
