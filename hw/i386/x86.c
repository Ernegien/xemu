--- conflicted
+++ resolved
@@ -522,16 +522,12 @@
 /* TSC handling */
 uint64_t cpu_get_tsc(CPUX86State *env)
 {
-<<<<<<< HEAD
 #ifdef XBOX
     return muldiv64(qemu_clock_get_ns(QEMU_CLOCK_VIRTUAL), 733333333,
                     NANOSECONDS_PER_SECOND);
 #else
-    return cpu_get_ticks();
+    return cpus_get_elapsed_ticks();
 #endif
-=======
-    return cpus_get_elapsed_ticks();
->>>>>>> 8fe9f1f8
 }
 
 /* IRQ handling */
