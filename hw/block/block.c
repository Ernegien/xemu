--- conflicted
+++ resolved
@@ -14,7 +14,6 @@
 #include "qapi/error.h"
 #include "qapi/qapi-types-block.h"
 
-<<<<<<< HEAD
 void blkconf_locked(BlockConf *conf, bool *locked)
 {
     DriveInfo *dinfo;
@@ -23,8 +22,6 @@
     *locked = dinfo->locked;
 }
 
-void blkconf_serial(BlockConf *conf, char **serial)
-=======
 /*
  * Read the entire contents of @blk into @buf.
  * @blk's contents must be @size bytes, and @size must be at most
@@ -40,7 +37,6 @@
  */
 bool blk_check_size_and_read_all(BlockBackend *blk, void *buf, hwaddr size,
                                  Error **errp)
->>>>>>> 131b9a05
 {
     int64_t blk_len;
     int ret;
