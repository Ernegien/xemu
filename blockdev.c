--- conflicted
+++ resolved
@@ -783,13 +783,7 @@
     const char *filename;
     Error *local_err = NULL;
     int i;
-<<<<<<< HEAD
-    const char *deprecated[] = {
-        "serial", "trans", "secs", "heads", "cyls", "addr"
-    };
     bool locked;
-=======
->>>>>>> 131b9a05
 
     /* Change legacy command line options into QMP ones */
     static const struct {
@@ -946,15 +940,9 @@
         goto fail;
     }
 
-<<<<<<< HEAD
     /* Locked */
     locked = qemu_opt_get_bool(legacy_opts, "locked", false);
 
-    /* Serial number */
-    serial = qemu_opt_get(legacy_opts, "serial");
-
-=======
->>>>>>> 131b9a05
     /* no id supplied -> create one */
     if (qemu_opts_id(all_opts) == NULL) {
         char *new_id;
@@ -1027,12 +1015,7 @@
     dinfo->type = type;
     dinfo->bus = bus_id;
     dinfo->unit = unit_id;
-<<<<<<< HEAD
-    dinfo->devaddr = devaddr;
-    dinfo->serial = g_strdup(serial);
     dinfo->locked = locked;
-=======
->>>>>>> 131b9a05
 
     blk_set_legacy_dinfo(blk, dinfo);
 
